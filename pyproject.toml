--- conflicted
+++ resolved
@@ -16,13 +16,9 @@
 ]
 requires-python = ">=3.9"
 dependencies = [
-<<<<<<< HEAD
-    "gramps[all] @ git+https://github.com/gramps-project/gramps.git@f5e551c3f018ff73a400a5431d67bd83054fd05d",
+    "gramps[all]==6.0.0rc2",
+    "PYGObject<=3.50.0",
     "orjson",
-=======
-    "gramps[GUI,i18n]==5.2.*",
-    "PYGObject<=3.50.0",
->>>>>>> 581bac5f
     "Click>=7.0",
     "Flask>=2.1.0",
     "Flask-Caching>=2.0.0",
