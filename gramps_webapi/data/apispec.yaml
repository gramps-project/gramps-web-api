swagger: "2.0"
info:
  title: "Gramps Web API"
<<<<<<< HEAD
  version: "3.3.0"
=======
  version: "3.2.1"
>>>>>>> 6739fa35
  description: >
    The Gramps Web API is a REST API that provides access to family tree databases generated and maintained with Gramps, a popular Open Source genealogical research software package.

    * The Gramps Web API project and code are hosted at https://github.com/gramps-project/web-api


    * More about Gramps and the numerous features it provides for genealogists can be found at https://gramps-project.org
  license:
    name: "GNU Affero General Public License v3.0"
    url: "http://www.gnu.org/licenses/agpl-3.0.html"
basePath: /api
schemes:
  - https
consumes:
  - application/json
produces:
  - application/json
securityDefinitions:
  Bearer:
    type: apiKey
    name: Authorization
    in: header

tags:
- name: people
  description: Work with people.
- name: families
  description: Work with families.
- name: events
  description: Work with events.
- name: places
  description: Work with places.
- name: citations
  description: Work with citations.
- name: sources
  description: Work with sources.
- name: repositories
  description: Work with repositories.
- name: media
  description: Work with media.
- name: notes
  description: Work with notes.
- name: tags
  description: Work with tags.
- name: objects
  description: Work with primary objects.
- name: transactions
  description: Work with raw database transactions.
- name: types
  description: Work with default and custom types.
- name: name-formats
  description: Work with name formats.
- name: name-groups
  description: Work with name group mappings.
- name: bookmarks
  description: Work with bookmarks.
- name: filters
  description: Work with filters.
- name: translations
  description: Work with translations.
- name: relations
  description: Work with relationship calculator.
- name: living
  description: Work with living calculator.
- name: timelines
  description: Work with timelines.
- name: search
  description: Work with search engine.
- name: chat
  description: Work with AI chat.
- name: reports
  description: Work with reports.
- name: facts
  description: Work with record facts.
- name: holidays
  description: Work with holiday calculator.
- name: exporters
  description: Work with exporters.
- name: metadata
  description: Work with metadata.
- name: authentication
  description: Authentication services.
- name: users
  description: Work with users.


##############################################################################
# Endpoint definitions
##############################################################################

paths:

##############################################################################
# Endpoint - Token
##############################################################################

  /token:
    post:
      tags:
      - authentication
      summary: "Authenticate a user to obtain a pair of JWT access tokens."
      operationId: login
      parameters:
      - name: credentials
        in: body
        required: true
        description: "The user credentials required to obtain a token."
        schema:
          $ref: "#/definitions/Credentials"
      responses:
        200:
          description: "OK: Successful operation."
          schema:
            $ref: "#/definitions/JWTAccessTokens"
        401:
          description: "Unauthorized: Missing expected credentials."
        403:
          description: "Forbidden: Bad credentials, authentication failed."


  /token/refresh:
    post:
      tags:
      - authentication
      summary: "Obtain a fresh JWT access token."
      operationId: refreshToken
      security:
        - Bearer: []
      parameters:
      - name: Authorization
        in: header
        required: true
        type: string
        description: "The JWT refresh token."
      responses:
        200:
          description: "OK: Successful operation."
          schema:
            $ref: "#/definitions/JWTRefreshToken"
        401:
          description: "Unauthorized: Missing authorization header."
        422:
          description: "Unprocessable Entity: Invalid token."

  /token/create_owner/:
    post:
      tags:
      - authentication
      summary: "Obtain a JWT access token that allows creating an admin or owner account if no other user exists yet."
      operationId: getTokenCreateOwner
      parameters:
      - name: tree
        in: body
        required: false
        type: string
        description: "If present, request a token for creating a tree owner. Otherwise, request a token for creating a site admin."
        example: 0de59650-9bc5-4ee8-957d-4c3eb0851981
      responses:
        201:
          description: "OK: Successful operation."
          schema:
            $ref: "#/definitions/JWTAccessToken"
        405:
          description: "Method Not Allowed: A user already exists."


##############################################################################
# Endpoint - Users
##############################################################################

  /users:
    get:
      tags:
      - users
      summary: "Get information about registered users."
      operationId: getUsers
      security:
        - Bearer: []
      responses:
        200:
          description: "OK: Successful operation."
        401:
          description: "Unauthorized: Missing authorization header."
        422:
          description: "Unprocessable Entity: Invalid token."
    post:
      tags:
      - users
      summary: "Create new users."
      operationId: createUsers
      security:
        - Bearer: []
      parameters:
      - name: user_details
        in: body
        schema:
          type: array
          items:
            type: object
            properties:
              name:
                description: "The new user's user name."
                type: string
              email:
                description: "The new user's e-mail address."
                type: string
              full_name:
                description: "The new user's full name."
                type: string
              password:
                description: "The new user's password."
                type: string
              role:
                description: An integer user role ID
                type: number
      responses:
        201:
          description: "OK: Successful operation."
        401:
          description: "Unauthorized: Missing authorization header."
        409:
          description: "Conflict: user already exists."
        422:
          description: "Unprocessable Entity: Invalid token or invalid tree."

  /users/{user_name}:
    parameters:
      - name: user_name
        in: path
        required: true
        type: string
        description: "The user name."
    get:
      tags:
      - users
      summary: "Get information about a registered user."
      operationId: getUser
      security:
        - Bearer: []
      responses:
        200:
          description: "OK: Successful operation."
        401:
          description: "Unauthorized: Missing authorization header."
        403:
          description: "Unauthorized: insufficient permissions."
        404:
          description: "Not found: User does not exist."
        422:
          description: "Unprocessable Entity: Invalid token."
    put:
      tags:
      - users
      summary: "Update an existing user's details."
      operationId: updateUser
      security:
        - Bearer: []
      parameters:
      - name: user_details
        in: body
        schema:
          type: object
          properties:
            email:
              description: "The new user's e-mail address."
              type: string
            full_name:
              description: "The new user's full name."
              type: string
            role:
              description: "An integer user role ID."
              type: number
      responses:
        200:
          description: "OK: Successful operation."
        401:
          description: "Unauthorized: Missing authorization header."
        403:
          description: "Unauthorized: insufficient permissions."
        404:
          description: "Not found: User does not exist."
        422:
          description: "Unprocessable Entity: Invalid token."
    post:
      tags:
      - users
      summary: "Create a new user."
      operationId: createUser
      security:
        - Bearer: []
      parameters:
      - name: user_details
        in: body
        schema:
          type: object
          properties:
            email:
              description: "The new user's e-mail address."
              type: string
            full_name:
              description: "The new user's full name."
              type: string
            password:
              description: "The new user's password."
              type: string
            role:
              description: An integer user role ID
              type: number
      responses:
        201:
          description: "OK: Successful operation."
        401:
          description: "Unauthorized: Missing authorization header."
        403:
          description: "Unauthorized: insufficient permissions."
        409:
          description: "Conflict: user already exists."
        422:
          description: "Unprocessable Entity: Invalid token."
    delete:
      tags:
      - users
      summary: "Delete the user."
      operationId: deleteUser
      security:
        - Bearer: []
      responses:
        200:
          description: "OK: Successful operation."
        400:
          description: "Bad Request: Malformed request could not be parsed."
        401:
          description: "Unauthorized: Missing authorization header."
        403:
          description: "Unauthorized: insufficient permissions."
        404:
          description: "Not found: user does not exist."
        422:
          description: "Unprocessable Entity: Invalid or bad parameter provided."


  /users/{user_name}/register/:
    post:
      tags:
      - users
      summary: "Register a new user."
      operationId: registerUser
      parameters:
      - name: user_name
        in: path
        required: true
        type: string
        description: "The user name or '-' for the authenticated user."
      - name: user_details
        in: body
        schema:
          type: object
          properties:
            email:
              description: "The new user's e-mail address."
              type: string
            full_name:
              description: "The new user's full name."
              type: string
            password:
              description: "The new user's password."
              type: string
      responses:
        201:
          description: "OK: Successful operation."
        401:
          description: "Unauthorized: Missing authorization header."
        405:
          description: "Method Not Allowed: owner account missing."
        409:
          description: "Conflict: user already exists."
        422:
          description: "Unprocessable Entity: Invalid token."

  /users/{user_name}/create_owner/:
    post:
      tags:
      - users
      summary: "Create an admin or owner account if no other user exists yet."
      operationId: createOwner
      parameters:
      - name: user_name
        in: path
        required: true
        type: string
        description: "The user name for the account."
      - name: user_details
        in: body
        schema:
          type: object
          properties:
            email:
              description: "The new user's e-mail address."
              type: string
            full_name:
              description: "The new user's full name."
              type: string
            password:
              description: "The new user's password."
              type: string
            tree:
              description: "The new user's tree (optional)."
              type: string
      responses:
        201:
          description: "OK: Successful operation."
        401:
          description: "Unauthorized: Missing authorization header."
        403:
          description: "Forbidden: wrong token."
        405:
          description: "Method Not Allowed: a user already exists."
        422:
          description: "Unprocessable Entity: Invalid token."

  /users/{user_name}/password/change:
    post:
      tags:
      - users
      summary: "Change a user password."
      operationId: changeUserPassword
      security:
        - Bearer: []
      parameters:
      - name: user_name
        in: path
        required: true
        type: string
        description: "The user name or '-' for the authenticated user."
      - name: Authorization
        in: header
        required: true
        type: string
        description: "The JWT access token."
      - name: passwords
        in: body
        required: true
        schema:
          $ref: "#/definitions/PasswordChange"
      responses:
        200:
          description: "OK: Successful operation."
        401:
          description: "Unauthorized: Missing authorization header."
        422:
          description: "Unprocessable Entity: Invalid token."


  /users/{user_name}/password/reset/trigger:
    post:
      tags:
      - users
      summary: "Trigger a password reset e-mail."
      operationId: triggerResetUserPassword
      parameters:
      - name: user_name
        in: path
        required: true
        type: string
        description: "The username of the user whose password should be reset."
      responses:
        201:
          description: "OK: e-mail successfully sent."
        202:
          description: "Accepted: e-mail will be sent in the background."
          schema:
            type: object
            properties:
              task:
                $ref: "#/definitions/TaskReference"
        404:
          description: "Not found: user does not exist or has no e-mail address."
        422:
          description: "Unprocessable Entity: missing username."
        429:
          description: "Too many Requests: repeat in 1 second."
        500:
          description: "Server Error, e.g. failed to send e-mail."


  /users/-/password/reset:
    post:
      tags:
      - users
      summary: "Reset a user's password using a token from a reset e-mail."
      operationId: resetUserPassword
      security:
        - Bearer: []
      parameters:
      - name: Authorization
        in: header
        required: true
        type: string
        description: "The one-time password reset token."
      - name: new_password
        in: body
        schema:
          type: object
          properties:
            new_password:
              description: "The user's new password."
              type: string
      responses:
        201:
          description: "OK: password successfully reset."
        400:
          description: "Bad Request: Empty password."
        405:
          description: "Method Not Allowed: No authorization provider configured."
        409:
          description: "Conflict: One-time token has already been used."
        422:
          description: "Unprocessable Entity: missing password."
    get:
      tags:
      - users
      summary: "Display the password reset form."
      security:
        - Bearer: []
      parameters:
      - name: Authorization
        in: header
        required: true
        type: string
        description: "The one-time password reset token."
      responses:
        200:
          description: "OK: Form or error message displayed."
        401:
          description: "Unauthorized: Missing authorization header."
        405:
          description: "Method Not Allowed: No authorization provider configured."


  /users/-/email/confirm/:
    get:
      tags:
      - users
      summary: "Confirm the e-mail address after user registration."
      operationId: confirmEmail
      security:
        - Bearer: []
      parameters:
      - name: Authorization
        in: header
        required: true
        type: string
        description: "The one-time confirmation token."
      responses:
        200:
          description: "OK: e-mail successfully confirmed."
        403:
          description: "Forbidden: missing authorization."
        405:
          description: "Method Not Allowed: No authorization provider configured."

##############################################################################
# Endpoint - Tasks
##############################################################################

  /tasks/{task_id}:
    parameters:
      - name: task_id
        in: path
        required: true
        type: string
        description: "The task ID."
    get:
      tags:
      - tasks
      summary: "Return information about a task."
      operationId: getTask
      security:
        - Bearer: []
      responses:
        200:
          description: "OK: Successful operation."
        401:
          description: "Unauthorized: Missing authorization header."
        422:
          description: "Unprocessable Entity: Invalid token."

##############################################################################
# Endpoint - Config
##############################################################################

  /config:
    get:
      tags:
      - configuration
      summary: "List configuration settings."
      operationId: getConfigs
      security:
        - Bearer: []
      responses:
        200:
          description: "OK: Successful operation."
        401:
          description: "Unauthorized: Missing authorization header."
        422:
          description: "Unprocessable Entity: Invalid token."

  /config/{key}:
    parameters:
      - name: key
        in: path
        required: true
        type: string
        description: "The setting key."
    get:
      tags:
      - configuration
      summary: "Return the value of a configuration setting."
      operationId: getConfig
      security:
        - Bearer: []
      responses:
        200:
          description: "OK: Successful operation."
        401:
          description: "Unauthorized: Missing authorization header."
        404:
          description: "Not found: setting does not exist."
        422:
          description: "Unprocessable Entity: Invalid token."
    put:
      tags:
      - configuration
      summary: "Update an existing setting."
      operationId: updateConfig
      security:
        - Bearer: []
      parameters:
      - name: config_details
        in: body
        schema:
          type: object
          properties:
            value:
              description: "The value of the setting."
              type: string
      responses:
        200:
          description: "OK: Successful operation."
        401:
          description: "Unauthorized: Missing authorization header."
        403:
          description: "Unauthorized: insufficient permissions."
        404:
          description: "Not found: setting does not exist."
        422:
          description: "Unprocessable Entity: Invalid token."
    post:
      tags:
      - configuration
      summary: "Add a value to a setting."
      operationId: setConfig
      security:
        - Bearer: []
      parameters:
      - name: config_details
        in: body
        schema:
          type: object
          properties:
            value:
              description: "The value of the setting."
              type: string
      responses:
        201:
          description: "OK: Successful operation."
        401:
          description: "Unauthorized: Missing authorization header."
        403:
          description: "Unauthorized: insufficient permissions."
        404:
          description: "Not found: setting does not exist."
        422:
          description: "Unprocessable Entity: Invalid token."
    delete:
      tags:
      - configuration
      summary: "Delete the setting."
      operationId: deleteConfig
      security:
        - Bearer: []
      responses:
        200:
          description: "OK: Successful operation."
        400:
          description: "Bad Request: Malformed request could not be parsed."
        401:
          description: "Unauthorized: Missing authorization header."
        403:
          description: "Unauthorized: insufficient permissions."
        404:
          description: "Not found: setting does not exist."
        422:
          description: "Unprocessable Entity: Invalid or bad parameter provided."


##############################################################################
# Endpoint - People
##############################################################################

  /people:
    get:
      tags:
      - people
      summary: "Get information about multiple people."
      operationId: getPeople
      security:
        - Bearer: []
      parameters:
      - name: gramps_id
        in: query
        required: false
        type: string
        description: "An alternate user managed identifier for a person, usually but not guaranteed to be unique."
      - name: page
        in: query
        required: false
        type: integer
        default: 0
        description: "If provided the page number representing a subset of results to be returned. By default all are returned."
      - name: pagesize
        in: query
        required: false
        type: integer
        default: 20
        description: "The number of items that constitute a page."
      - name: sort
        in: query
        required: false
        type: string
        description: >
          A comma delimited list of keys to sort the result set by.  By default the sort is in ascending order, if the key name starts with a - sign then the sort will be in descending order.  For people the available keys are:

            Key | Description
            --- | -----------
            birth | The birth date of the person
            change | The time the record was last updated
            death | The death date of the person
            gender | The gender of the person
            gramps_id | The user assigned Gramps identifier for the person
            name | The sort name of the person
            private | Indicates whether the record is private or not
            soundex | The soundex code for the surname of the person
            surname | The surname of the person, taking into consideration the given name and suffix for people who share the same surname
      - name: filter
        in: query
        required: false
        type: string
        description: "The name of an existing custom filter to be used when generating the result set."
      - name: rules
        in: query
        required: false
        type: string
        description: >
          A user defined custom filter expression consisting of one of more filter rules to be used when generating the result set.


          This filter is built and applied dynamically, it is not saved like a custom filter. It consists of one or more rules acting in combination, some of which can accept custom filters as arguments.


          The expression must be provided in JSON format and a number of fields are not required and have defaults if not present. The structure is defined as follows:


          {"function": function, "invert": invert, "rules": [{"name": name, "values": [values], "regex": regex}]}


          The function value is a string for the logical operation. Valid values are 'and', 'or' and 'one'. If not present the default is 'and'.


          The invert value is a boolean, true or false, that indicates if the results should be inverted. If not present the default is false.


          The rules consists of the list of rules to be evaluated. It is a mandatory field.


          The name in a rule entry is the name of a predefined rule.  A list of rules with their names and descriptions can be obtained from the filters endpoint. It is a mandatory field.


          The values list in the rule entry is optional and defaults to an empty list if not present.  Some rules take no arguments and others may take one or more arguments of different types that would need to be provided here.


          The regex value is a boolean, true or false, that indicates if text values should be treated as regular expressions. If not present the default is false.
      - name: gql
        in: query
        required: false
        type: string
        description: "A Gramps QL query string that is used to filter the objects."
        example: "media_list.length >= 10"
      - name: strip
        in: query
        required: false
        type: boolean
        default: false
        description: "Indicates whether keys with empty values should be stripped out of the response or not."
      - name: keys
        in: query
        required: false
        type: string
        description: "A comma delimited list of specific top level keys to return in the response, omitting all others."
      - name: skipkeys
        in: query
        required: false
        type: string
        description: "A comma delimited list of specific top level keys to omit from a response, keeping all others."
      - name: locale
        in: query
        required: false
        type: string
        description: "Specifies the locale to be used where applicable if one other than the current default is desired. Should be a valid language code from the available list of translations."
      - name: soundex
        in: query
        required: false
        type: boolean
        default: false
        description: "Indicates whether to include the soundex code for the surname or not."
      - name: backlinks
        in: query
        required: false
        type: boolean
        default: false
        description: "Indicates whether handles to objects referring to the person should be included in the response or not."
      - name: extend
        in: query
        required: false
        type: string
        description: >
          Enables the return of extended record information, allowing a client to fetch most of the available information for the object in one pass without having to perform multiple queries. These additional records are included under the top level 'extended' keyword in the response.


          Accepts a comma delimited list of possible keys on which it will operate. For people the possible keys are:
            Key | Records
            --- | -------
            all | Returns all possible records listed below
            citation_list | The list of citation records
            event_ref_list | The list of referenced event records
            family_list | The list of family records
            media_list | The list of referenced media items
            note_list | The list of note records
            parent_family_list | The list of parent family records
            person_ref_list | The list of referenced person records
            primary_parent_family | The primary parent family record
            tag_list | The list of tags
            backlinks | The lists of backlinks per object type
      - name: profile
        in: query
        required: false
        type: string
        description: >
          Enables the return of summarized information about the person and their familial relationships in a more readily consumable format. This additional information is returned under the top level 'profile' keyword in the response.


          Accepts a comma delimited list of possible objects to be provided. For people the possible objects are:
            Object | Contents
            ------ | --------
            all | Returns all information below
            age | Returns age at time of a personal event
            self | Returns name, sex, birth and death information and is an implied default when events or families specified
            span | Returns elapsed time span from union that formed the family and familial events
            events | Returns event list with name, date and location
            ratings | Returns citation count and highest confidence rating for events
            families | Returns family information with parents, children, and key relationship between parents
            references | Returns information about objects that refer to the person
      - name: name_format
        in: query
        required: false
        type: string
        description: >
          Specifies the format for the values corresponding to the profile.name_display key
          Intended for setting the full name format including given name, surnames, etc. by the user
          Refer to gramps.gen.display.name module for the format string syntax
      responses:
        200:
          description: "OK: Successful operation."
          schema:
            type: array
            items:
              $ref: "#/definitions/Person"
        400:
          description: "Bad Request: Malformed request could not be parsed."
        401:
          description: "Unauthorized: Missing authorization header."
        404:
          description: "Not Found: No people found."
        422:
          description: "Unprocessable Entity: Invalid or bad parameter provided."
    post:
      tags:
      - people
      summary: "Add a new person to the database."
      operationId: createPerson
      security:
        - Bearer: []
      consumes:
        - application/json
      parameters:
        - in: body
          name: person
          description: The person to add
          schema:
            $ref: "#/definitions/Person"
      responses:
        201:
          description: Created
        400:
          description: "Bad Request: Malformed request could not be parsed."
        401:
          description: "Unauthorized: Missing authorization header."
        405:
          description: "Method Not Allowed: Quota exceeded."
        422:
          description: "Unprocessable Entity: Invalid or bad parameter provided."

  /people/{handle}:
    parameters:
      - name: handle
        in: path
        required: true
        type: string
        minLength: 8
        description: "The unique identifier for a person."
    get:
      tags:
      - people
      summary: "Get information about a specific person."
      operationId: getPerson
      security:
        - Bearer: []
      parameters:
      - name: strip
        in: query
        required: false
        type: boolean
        default: false
        description: "Indicates whether keys with empty values should be stripped out of the response or not."
      - name: keys
        in: query
        required: false
        type: string
        description: "A comma delimited list of specific top level keys to return in the response, omitting all others."
      - name: skipkeys
        in: query
        required: false
        type: string
        description: "A comma delimited list of specific top level keys to omit from a response, keeping all others."
      - name: locale
        in: query
        required: false
        type: string
        description: "Specifies the locale to be used where applicable if one other than the current default is desired. Should be a valid language code from the available list of translations."
      - name: soundex
        in: query
        required: false
        type: boolean
        default: false
        description: "Indicates whether to include the soundex code for the surname or not."
      - name: backlinks
        in: query
        required: false
        type: boolean
        default: false
        description: "Indicates whether handles to objects referring to the person should be included in the response or not."
      - name: extend
        in: query
        required: false
        type: string
        description: >
          Enables the return of extended record information, allowing a client to fetch most of the available information for the object in one pass without having to perform multiple queries. These additional records are included under the top level 'extended' keyword in the response.


          Accepts a comma delimited list of keys on which it will operate. For a person the possible keys are:
            Key | Records
            --- | -------
            all | Returns all possible records listed below
            citation_list | The list of citation records
            event_ref_list | The list of referenced event records
            family_list | The list of family records
            media_list | The list of referenced media items
            note_list | The list of note records
            parent_family_list | The list of parent family records
            person_ref_list | The list of referenced person records
            primary_parent_family | The primary parent family record
            tag_list | The list of tags
            backlinks | The lists of backlinks per object type
      - name: profile
        in: query
        required: false
        type: string
        description: >
          Enables the return of summarized information about the person and their familial relationships in a more readily consumable format. This additional information is returned under the top level 'profile' keyword in the response.


          Accepts a comma delimited list of possible objects to be provided. For people the possible objects are:
            Object | Contents
            ------ | --------
            all | Returns all information below
            age | Returns age at time of a personal event
            self | Returns name, sex, birth and death information and is an implied default when events or families specified
            span | Returns elapsed time span from union that formed the family and familial events
            events | Returns event list with name, date and location
            ratings | Returns citation count and highest confidence rating for events
            families | Returns family information with parents, children, and key relationship between parents
            references | Returns information about objects that refer to the person
      - name: name_format
        in: query
        required: false
        type: string
        description: >
          Specifies the format for the values corresponding to the profile.name_display key
          Intended for setting the full name format including given name, surnames, etc. by the user
          Refer to gramps.gen.display.name module for the format string syntax
      responses:
        200:
          description: "OK: Successful operation."
          schema:
            $ref: "#/definitions/Person"
        401:
          description: "Unauthorized: Missing authorization header."
        404:
          description: "Not Found: Person not found."
        422:
          description: "Unprocessable Entity: Invalid or bad parameter provided."
    put:
      tags:
      - people
      summary: "Update the person."
      operationId: updatePerson
      security:
        - Bearer: []
      consumes:
        - application/json
      parameters:
        - in: body
          name: person
          description: The updated person
          schema:
            $ref: "#/definitions/Person"
      responses:
        200:
          description: "OK: Successful operation."
          schema:
            type: array
            items:
              $ref: "#/definitions/Transaction"
        400:
          description: "Bad Request: Malformed request could not be parsed."
        401:
          description: "Unauthorized: Missing authorization header."
        422:
          description: "Unprocessable Entity: Invalid or bad parameter provided."
    delete:
      tags:
      - people
      summary: "Delete the person."
      operationId: deletePerson
      security:
        - Bearer: []
      responses:
        200:
          description: "OK: Successful operation."
          schema:
            type: array
            items:
              $ref: "#/definitions/Transaction"
        400:
          description: "Bad Request: Malformed request could not be parsed."
        401:
          description: "Unauthorized: Missing authorization header."
        422:
          description: "Unprocessable Entity: Invalid or bad parameter provided."


  /people/{handle}/timeline:
    get:
      tags:
      - people
      summary: "Get the timeline for a specific person."
      operationId: getPersonTimeline
      security:
        - Bearer: []
      parameters:
      - name: handle
        in: path
        required: true
        type: string
        minLength: 8
        description: "The unique identifier for a person."
      - name: dates
        in: query
        required: false
        type: string
        description: >
          A date range to bound the timeline that may be provided in one of three formats as follows:


            Format | Description
            ------ | -----------
            -y/m/d | Match everything before the provided end date
            y/m/d-y/m/d | Match everything in the given date range
            y/m/d- | Match everthing after the provided start date


          Note a person timeline is usually bounded by the first and last recorded event of their lives and this will override that behaviour. If this is not used the timeline boundaries can still be altered using the first and last parameters.
      - name: first
        in: query
        required: false
        type: boolean
        default: true
        description: "Indicates whether or not events dated prior to the first event for the person should be discarded or not. Note if the dates parameter is used this has no effect."
      - name: last
        in: query
        required: false
        type: boolean
        default: true
        description: "Indicates whether or not events dated after the last event for the person should be discarded or not. Note if the dates parameter is used this has no effect."
      - name: ancestors
        in: query
        required: false
        type: integer
        default: 1
        description: "The number of generations of ancestors to consider for relevant events."
      - name: offspring
        in: query
        required: false
        type: integer
        default: 1
        description: "The number of generations of offspring to consider for relevant events."
      - name: events
        in: query
        required: false
        type: string
        description: >
          If present a comma delimited list of specific events that should be considered for inclusion for the person. Note birth and death events are always included. If not present the default behaviour is to return all events.


          Note the event names may be for specific default or custom events, no distinction is made.
      - name: event_classes
        in: query
        required: false
        type: string
        description: >
          If present a comma delimited list identifying the classes of events that should be considered for inclusion for the person. Note that the birth and death events are always included. If not present the default behaviour is to return all events. A list of available event classes is as follows:


            Keyword | Contents
            ------- | --------
            vital | Birth, Adoption, Baptism, Death, Burial, Cremation
            family | Engagement, Marriage, Marriage Settlement, Marriage License, Marriage Contract, Marriage Banns, Marriage, Divorce Filing, Divorce, Annulment, Alternate Marriage
            religious | Christening, Adult Christening, Confirmation, First Communion, Blessing, Bar Mitzvah, Bas Mitzvah, Religion
            vocational | Occupation, Retirement, Elected, Military Service, Ordination
            academic | Education, Degree, Graduation
            travel | Emigration, Immigration, Naturalization
            legal | Probate, Will
            residence | Residence, Census, Property
            other | Cause of Death, Medical Information, Title of Nobility, Number of Marriages
            custom | All user defined custom events
      - name: relatives
        in: query
        required: false
        type: string
        description: >
          If present a comma delimited list identifying the types of relationships a relative needs to have to consider their events for inclusion in the timeline. If not present the default behaviour is to consider all of them. A list of available types is as follows:


            Relation | Notes
            -------- | -----
            father | Matches fathers and grand fathers
            mother | Matches mothers and grand mothers
            brother | Matches brothers
            sister | Matches sisters
            wife | Matches wife
            husband | Matches husband
            son | Matches sons and grand sons
            daughter | Matches daughters and grand daughters"
      - name: relative_events
        in: query
        required: false
        type: string
        description: >
          If present a comma delimited list of specific events that should be considered for inclusion for relatives of the person. Note that birth and death events are always included. If not present the default behaviour is to return the birth, marriage, divorce and death events.


          Note the event names may be for specific default or custom events, no distinction is made.
      - name: relative_event_classes
        in: query
        required: false
        type: string
        description: >
          If present a comma delimited list identifying the classes of events that should be considered for inclusion for relatives of the person. Note that the birth and death events are always included. If not present the default behaviour is to return the birth, marriage, divorce and death events. A list of available event classes is as follows:


            Keyword | Contents
            ------- | --------
            vital | Birth, Adoption, Baptism, Death, Burial, Cremation
            family | Engagement, Marriage, Marriage Settlement, Marriage License, Marriage Contract, Marriage Banns, Marriage, Divorce Filing, Divorce, Annulment, Alternate Marriage
            religious | Christening, Adult Christening, Confirmation, First Communion, Blessing, Bar Mitzvah, Bas Mitzvah, Religion
            vocational | Occupation, Retirement, Elected, Military Service, Ordination
            academic | Education, Degree, Graduation
            travel | Emigration, Immigration, Naturalization
            legal | Probate, Will
            residence | Residence, Census, Property
            other | Cause of Death, Medical Information, Title of Nobility, Number of Marriages
            custom | All user defined custom events
      - name: ratings
        in: query
        required: false
        type: boolean
        default: false
        description: "Indicates whether or not to include total citation count and highest confidence score."
      - name: precision
        in: query
        required: false
        type: integer
        default: 1
        description: >
          Selects the number of significant levels for the string representation. Values may be:

            Precision | Description
            --------- | -----------
            1 | Only the most significant level (year, month, day)
            2 | Only the two most significant levels (year, month, day)
            3 | At most three items of signifance (year, month, day)
      - name: locale
        in: query
        required: false
        type: string
        description: "Specifies the locale to be used where applicable if one other than the current default is desired. Should be a valid language code from the available list of translations."
      - name: discard_empty
        in: query
        required: false
        type: boolean
        default: true
        description: "Indicates whether or not undated events should be discarded. It is recommended to leave this at the default of true."
      - name: omit_anchor
        in: query
        required: false
        type: boolean
        default: true
        description: "Indicates whether or not information for the person the timeline is for should be included in the response for events that pertain specifically to that person. It is recommended to leave this at the default of true."
      - name: page
        in: query
        required: false
        type: integer
        default: 0
        description: "If provided the page number representing a subset of results to be returned. By default all are returned."
      - name: pagesize
        in: query
        required: false
        type: integer
        default: 20
        description: "The number of items that constitute a page."
      - name: strip
        in: query
        required: false
        type: boolean
        default: false
        description: "Indicates whether keys with empty values should be stripped out of the response or not."
      - name: keys
        in: query
        required: false
        type: string
        description: "A comma delimited list of specific top level keys to return in the response, omitting all others."
      - name: skipkeys
        in: query
        required: false
        type: string
        description: "A comma delimited list of specific top level keys to omit from a response, keeping all others."
      responses:
        200:
          description: "OK: Successful operation."
          schema:
            $ref: "#/definitions/TimelineEventProfile"
        401:
          description: "Unauthorized: Missing authorization header."
        422:
          description: "Unprocessable Entity: Invalid or bad parameter provided."



  /people/{handle}/dna/matches:
    get:
      tags:
      - people
      summary: "Get DNA matches for a specific person."
      operationId: getPersonDnaMatches
      security:
        - Bearer: []
      parameters:
      - name: handle
        in: path
        required: true
        type: string
        minLength: 8
        description: "The unique identifier for a person."
      - name: locale
        in: query
        required: false
        type: string
        description: "Specifies the locale to be used where applicable if one other than the current default is desired. Should be a valid language code from the available list of translations."
      - name: raw
        in: query
        required: false
        type: boolean
        default: false
        description: "Indicates whether to include the raw data for the matches or not."
      responses:
        200:
          description: "OK: Successful operation."
          schema:
            type: array
            items:
              $ref: "#/definitions/DnaMatch"
        401:
          description: "Unauthorized: Missing authorization header."
        422:
          description: "Unprocessable Entity: Invalid or bad parameter provided."


##############################################################################
# Endpoint - Families
##############################################################################

  /families:
    get:
      tags:
      - families
      summary: "Get information about multiple families."
      operationId: getFamilies
      security:
        - Bearer: []
      parameters:
      - name: gramps_id
        in: query
        required: false
        type: string
        description: "An alternate user managed identifier for a family, usually but not guaranteed to be unique."
      - name: page
        in: query
        required: false
        type: integer
        default: 0
        description: "If provided the page number representing a subset of results to be returned. By default all are returned."
      - name: pagesize
        in: query
        required: false
        type: integer
        default: 20
        description: "The number of items that constitute a page."
      - name: sort
        in: query
        required: false
        type: string
        description: >
          A comma delimited list of keys to sort the result set by.  By default the sort is in ascending order, if the key name starts with a - sign then the sort will be in descending order.  For families the available keys are:

            Key | Description
            --- | -----------
            change | The time the record was last updated
            gramps_id | The user assigned Gramps identifier for the family
            private | Indicates whether the record is private or not
            soundex | The soundex code for the surname of the father or, if none present, the mother of the family
            surname | The surname of the father or, if none present, the mother of the family taking into consideration the given name and suffix for families who share the same surname
            type | The relationship type for the family
      - name: filter
        in: query
        required: false
        type: string
        description: "The name of an existing custom filter to be used when generating the result set."
      - name: rules
        in: query
        required: false
        type: string
        description: >
          A user defined custom filter expression consisting of one of more filter rules to be used when generating the result set.


          This filter is built and applied dynamically, it is not saved like a custom filter. It consists of one or more rules acting in combination, some of which can accept custom filters as arguments.


          The expression must be provided in JSON format and a number of fields are not required and have defaults if not present. The structure is defined as follows:


          {"function": function, "invert": invert, "rules": [{"name": name, "values": [values], "regex": regex}]}


          The function value is a string for the logical operation. Valid values are 'and', 'or' and 'one'. If not present the default is 'and'.


          The invert value is a boolean, true or false, that indicates if the results should be inverted. If not present the default is false.


          The rules consists of the list of rules to be evaluated. It is a mandatory field.


          The name in a rule entry is the name of a predefined rule.  A list of rules with their names and descriptions can be obtained from the filters endpoint. It is a mandatory field.


          The values list in the rule entry is optional and defaults to an empty list if not present.  Some rules take no arguments and others may take one or more arguments of different types that would need to be provided here.


          The regex value is a boolean, true or false, that indicates if text values should be treated as regular expressions. If not present the default is false.
      - name: gql
        in: query
        required: false
        type: string
        description: "A Gramps QL query string that is used to filter the objects."
        example: "media_list.length >= 10"
      - name: strip
        in: query
        required: false
        type: boolean
        default: false
        description: "Indicates whether keys with empty values should be stripped out of the response or not."
      - name: keys
        in: query
        required: false
        type: string
        description: "A comma delimited list of specific top level keys to return in the response, omitting all others."
      - name: skipkeys
        in: query
        required: false
        type: string
        description: "A comma delimited list of specific top level keys to omit from a response, keeping all others."
      - name: locale
        in: query
        required: false
        type: string
        description: "Specifies the locale to be used where applicable if one other than the current default is desired. Should be a valid language code from the available list of translations."
      - name: soundex
        in: query
        required: false
        type: boolean
        default: false
        description: "Indicates whether to include the soundex code for the surname or not."
      - name: backlinks
        in: query
        required: false
        type: boolean
        default: false
        description: "Indicates whether handles to objects referring to the family should be included in the response or not."
      - name: extend
        in: query
        required: false
        type: string
        description: >
          Enables the return of extended record information, allowing a client to fetch most of the available information for the object in one pass without having to perform multiple queries. These additional records are included under the top level 'extended' keyword in the response.


          Accepts a comma delimited list of keys on which it will operate. For families the possible keys are:
            Key | Records
            --- | -------
            all | Returns all possible records listed below
            child_ref_list | The list of referenced children records
            citation_list | The list of citation records
            event_ref_list | The list of referenced event records
            father_handle | The person record of the father
            media_list | The list of referenced media items
            mother_handle | The person record of the mother
            note_list | The list of note records
            tag_list | The list of tags
            backlinks | The lists of backlinks per object type
      - name: profile
        in: query
        required: false
        type: string
        description: >
          Enables the return of summarized information about the family in a more readily consumable format. This additional information is returned under the top level 'profile' keyword in the response.


          Accepts a comma delimited list of possible objects to be provided. For families the possible objects are:
            Object | Contents
            ------ | --------
            all | Returns all information below
            age | Returns age at time of a personal event
            self | Returns family information with parents, children, and key relationship between parents and is an implied default if events specified
            span | Returns elapsed time span from union that formed the family and familial events
            events | Returns family event list with name, date and location
            ratings | Returns citation count and highest confidence rating for events
            references | Returns information about objects that refer to the family
      - name: name_format
        in: query
        required: false
        type: string
        description: >
          Specifies the format for the values corresponding to the name_display key
          Intended for setting the full person's name format including given name, surnames, etc. by the user
          Refer to gramps.gen.display.name module for the format string syntax
      responses:
        200:
          description: "OK: Successful operation."
          schema:
            type: array
            items:
              $ref: "#/definitions/Family"
        400:
          description: "Bad Request: Malformed request could not be parsed."
        401:
          description: "Unauthorized: Missing authorization header."
        404:
          description: "Not Found: No families found."
        422:
          description: "Unprocessable Entity: Invalid or bad parameter provided."
    post:
      tags:
      - families
      summary: "Add a new family to the database."
      operationId: createFamily
      security:
        - Bearer: []
      consumes:
        - application/json
      parameters:
        - in: body
          name: family
          description: The family to add
          schema:
            $ref: "#/definitions/Family"
      responses:
        201:
          description: Created
        400:
          description: "Bad Request: Malformed request could not be parsed."
        401:
          description: "Unauthorized: Missing authorization header."
        422:
          description: "Unprocessable Entity: Invalid or bad parameter provided."


  /families/{handle}:
    parameters:
      - name: handle
        in: path
        required: true
        type: string
        minLength: 8
        description: "The unique identifier for a family."
    get:
      tags:
      - families
      summary: "Get information about a specific family."
      operationId: getFamily
      security:
        - Bearer: []
      parameters:
      - name: strip
        in: query
        required: false
        type: boolean
        default: false
        description: "Indicates whether keys with empty values should be stripped out of the response or not."
      - name: keys
        in: query
        required: false
        type: string
        description: "A comma delimited list of specific top level keys to return in the response, omitting all others."
      - name: skipkeys
        in: query
        required: false
        type: string
        description: "A comma delimited list of specific top level keys to omit from a response, keeping all others."
      - name: locale
        in: query
        required: false
        type: string
        description: "Specifies the locale to be used where applicable if one other than the current default is desired. Should be a valid language code from the available list of translations."
      - name: soundex
        in: query
        required: false
        type: boolean
        default: false
        description: "Indicates whether to include the soundex code for the surname or not."
      - name: backlinks
        in: query
        required: false
        type: boolean
        default: false
        description: "Indicates whether handles to objects referring to the family should be included in the response or not."
      - name: extend
        in: query
        required: false
        type: string
        description: >
          Enables the return of extended record information, allowing a client to fetch most of the available information for the object in one pass without having to perform multiple queries. These additional records are included under the top level 'extended' keyword in the response.


          Accepts a comma delimited list of keys on which it will operate. For a family the possible keys are:
            Key | Records
            --- | -------
            all | Returns all possible records listed below
            child_ref_list | The list of referenced children records
            citation_list | The list of citation records
            event_ref_list | The list of referenced event records
            father_handle | The person record of the father
            media_list | The list of referenced media items
            mother_handle | The person record of the mother
            note_list | The list of note records
            tag_list | The list of tags
            backlinks | The lists of backlinks per object type
      - name: profile
        in: query
        required: false
        type: string
        description: >
          Enables the return of summarized information about the family in a more readily consumable format. This additional information is returned under the top level 'profile' keyword in the response.


          Accepts a comma delimited list of possible objects to be provided. For a family the possible objects are:
            Object | Contents
            ------ | --------
            all | Returns all information below
            age | Returns age at time of a personal event
            self | Returns family information with parents, children, and key relationship between parents and is an implied default if events specified
            span | Returns elapsed time span from union that formed the family and familial events
            events | Returns family event list with name, date and location
            ratings | Returns citation count and highest confidence rating for events
            references | Returns information about objects that refer to the family
      - name: name_format
        in: query
        required: false
        type: string
        description: >
          Specifies the format for the values corresponding to the name_display key
          Intended for setting the full person's name format including given name, surnames, etc. by the user
          Refer to gramps.gen.display.name module for the format string syntax
      responses:
        200:
          description: "OK: Successful operation."
          schema:
            $ref: "#/definitions/Family"
        401:
          description: "Unauthorized: Missing authorization header."
        404:
          description: "Not Found: Family not found."
        422:
          description: "Unprocessable Entity: Invalid or bad parameter provided."
    put:
      tags:
      - families
      summary: "Update the family."
      operationId: updateFamily
      security:
        - Bearer: []
      consumes:
        - application/json
      parameters:
        - in: body
          name: family
          description: The updated family
          schema:
            $ref: "#/definitions/Family"
      responses:
        200:
          description: "OK: Successful operation."
          schema:
            type: array
            items:
              $ref: "#/definitions/Transaction"
        400:
          description: "Bad Request: Malformed request could not be parsed."
        401:
          description: "Unauthorized: Missing authorization header."
        422:
          description: "Unprocessable Entity: Invalid or bad parameter provided."
    delete:
      tags:
      - families
      summary: "Delete the family."
      operationId: deleteFamily
      security:
        - Bearer: []
      responses:
        200:
          description: "OK: Successful operation."
          schema:
            type: array
            items:
              $ref: "#/definitions/Transaction"
        400:
          description: "Bad Request: Malformed request could not be parsed."
        401:
          description: "Unauthorized: Missing authorization header."
        422:
          description: "Unprocessable Entity: Invalid or bad parameter provided."


  /families/{handle}/timeline:
    get:
      tags:
      - families
      summary: "Get the timeline for all the people in a specific family."
      operationId: getFamilyTimeline
      security:
        - Bearer: []
      parameters:
      - name: handle
        in: path
        required: true
        type: string
        minLength: 8
        description: "The unique identifier for a person."
      - name: dates
        in: query
        required: false
        type: string
        description: >
          A date range to bound the timeline that may be provided in one of three formats as follows:


            Format | Description
            ------ | -----------
            -y/m/d | Match everything before the provided end date
            y/m/d-y/m/d | Match everything in the given date range
            y/m/d- | Match everthing after the provided start date

          If not provided all events for all family members will be returned.
      - name: events
        in: query
        required: false
        type: string
        description: >
          If present a comma delimited list of specific events that should be considered for inclusion for the people in the family. Note birth and death events are always included. If not present the default behaviour is to return all events.


          Note the event names may be for specific default or custom events, no distinction is made.
      - name: event_classes
        in: query
        required: false
        type: string
        description: >
          If present a comma delimited list identifying the classes of events that should be considered for inclusion for the people in the family. Note that the birth and death events are always included. If not present the default behaviour is to return all events. A list of available event classes is as follows:


            Keyword | Contents
            ------- | --------
            vital | Birth, Adoption, Baptism, Death, Burial, Cremation
            family | Engagement, Marriage, Marriage Settlement, Marriage License, Marriage Contract, Marriage Banns, Marriage, Divorce Filing, Divorce, Annulment, Alternate Marriage
            religious | Christening, Adult Christening, Confirmation, First Communion, Blessing, Bar Mitzvah, Bas Mitzvah, Religion
            vocational | Occupation, Retirement, Elected, Military Service, Ordination
            academic | Education, Degree, Graduation
            travel | Emigration, Immigration, Naturalization
            legal | Probate, Will
            residence | Residence, Census, Property
            other | Cause of Death, Medical Information, Title of Nobility, Number of Marriages
            custom | All user defined custom events
      - name: ratings
        in: query
        required: false
        type: boolean
        default: false
        description: "Indicates whether or not to include total citation count and highest confidence score."
      - name: locale
        in: query
        required: false
        type: string
        description: "Specifies the locale to be used where applicable if one other than the current default is desired. Should be a valid language code from the available list of translations."
      - name: discard_empty
        in: query
        required: false
        type: boolean
        default: true
        description: "Indicates whether or not undated events should be discarded. It is recommended to leave this at the default of true."
      - name: page
        in: query
        required: false
        type: integer
        default: 0
        description: "If provided the page number representing a subset of results to be returned. By default all are returned."
      - name: pagesize
        in: query
        required: false
        type: integer
        default: 20
        description: "The number of items that constitute a page."
      - name: strip
        in: query
        required: false
        type: boolean
        default: false
        description: "Indicates whether keys with empty values should be stripped out of the response or not."
      - name: keys
        in: query
        required: false
        type: string
        description: "A comma delimited list of specific top level keys to return in the response, omitting all others."
      - name: skipkeys
        in: query
        required: false
        type: string
        description: "A comma delimited list of specific top level keys to omit from a response, keeping all others."
      responses:
        200:
          description: "OK: Successful operation."
          schema:
            $ref: "#/definitions/TimelineEventProfile"
        401:
          description: "Unauthorized: Missing authorization header."
        422:
          description: "Unprocessable Entity: Invalid or bad parameter provided."


##############################################################################
# Endpoint - Events
##############################################################################

  /events:
    get:
      tags:
      - events
      summary: "Get information about multiple events."
      operationId: getEvents
      security:
        - Bearer: []
      parameters:
      - name: gramps_id
        in: query
        required: false
        type: string
        description: "An alternate user managed identifier for an event, usually but not guaranteed to be unique."
      - name: page
        in: query
        required: false
        type: integer
        default: 0
        description: "If provided the page number representing a subset of results to be returned. By default all are returned."
      - name: pagesize
        in: query
        required: false
        type: integer
        default: 20
        description: "The number of items that constitute a page."
      - name: sort
        in: query
        required: false
        type: string
        description: >
          A comma delimited list of keys to sort the result set by.  By default the sort is in ascending order, if the key name starts with a - sign then the sort will be in descending order.  For events the available keys are:

            Key | Description
            --- | -----------
            change | The time the record was last updated
            date | The event date
            description | The event description
            gramps_id | The user assigned Gramps identifier for the event
            place | The event place
            private | Indicates whether the record is private or not
            type | The event type
      - name: dates
        in: query
        required: false
        type: string
        description: >
          A date filter that operates on the event date and can accept an argument in one of four formats as follows:


            Format | Description
            ------ | -----------
            y/m/d | Match the specific date or date pattern as * may be used to wild card an entry
            -y/m/d | Match everything before the provided end date
            y/m/d-y/m/d | Match everything in the given date range
            y/m/d- | Match everthing after the provided start date
      - name: filter
        in: query
        required: false
        type: string
        description: "The name of an existing custom filter to be used when generating the result set."
      - name: rules
        in: query
        required: false
        type: string
        description: >
          A user defined custom filter expression consisting of one of more filter rules to be used when generating the result set.


          This filter is built and applied dynamically, it is not saved like a custom filter. It consists of one or more rules acting in combination, some of which can accept custom filters as arguments.


          The expression must be provided in JSON format and a number of fields are not required and have defaults if not present. The structure is defined as follows:


          {"function": function, "invert": invert, "rules": [{"name": name, "values": [values], "regex": regex}]}


          The function value is a string for the logical operation. Valid values are 'and', 'or' and 'one'. If not present the default is 'and'.


          The invert value is a boolean, true or false, that indicates if the results should be inverted. If not present the default is false.


          The rules consists of the list of rules to be evaluated. It is a mandatory field.


          The name in a rule entry is the name of a predefined rule.  A list of rules with their names and descriptions can be obtained from the filters endpoint. It is a mandatory field.


          The values list in the rule entry is optional and defaults to an empty list if not present.  Some rules take no arguments and others may take one or more arguments of different types that would need to be provided here.


          The regex value is a boolean, true or false, that indicates if text values should be treated as regular expressions. If not present the default is false.
      - name: gql
        in: query
        required: false
        type: string
        description: "A Gramps QL query string that is used to filter the objects."
        example: "media_list.length >= 10"
      - name: strip
        in: query
        required: false
        type: boolean
        default: false
        description: "Indicates whether keys with empty values should be stripped out of the response or not."
      - name: keys
        in: query
        required: false
        type: string
        description: "A comma delimited list of specific top level keys to return in the response, omitting all others."
      - name: skipkeys
        in: query
        required: false
        type: string
        description: "A comma delimited list of specific top level keys to omit from a response, keeping all others."
      - name: locale
        in: query
        required: false
        type: string
        description: "Specifies the locale to be used where applicable if one other than the current default is desired. Should be a valid language code from the available list of translations."
      - name: backlinks
        in: query
        required: false
        type: boolean
        default: false
        description: "Indicates whether handles to objects referring to the event should be included in the response or not."
      - name: extend
        in: query
        required: false
        type: string
        description: >
          Enables the return of extended record information, allowing a client to fetch most of the available information for the object in one pass without having to perform multiple queries. These additional records are included under the top level 'extended' keyword in the response.


          Accepts a comma delimited list of keys on which it will operate. For events the possible keys are:
            Key | Records
            --- | -------
            all | Returns all possible records listed below
            citation_list | The list of citation records
            media_list | The list of referenced media items
            note_list | The list of note records
            place | The place record for the event
            tag_list | The list of tags
            backlinks | The lists of backlinks per object type
      - name: profile
        in: query
        required: false
        type: string
        description: >
          Enables the return of summarized information about the event in a more readily consumable format. This additional information is returned under the top level 'profile' keyword in the response.


          Accepts a comma delimited list of possible objects to be provided. For events the possible objects are:
            Object | Contents
            ------ | --------
            all | Returns all information below
            events | Returns event name, date and location
            ratings | Returns citation count and highest confidence rating for events
            participants | Returns information about the event participants
            references | Returns information about objects that refer to the family
      - name: name_format
        in: query
        required: false
        type: string
        description: >
          Specifies the format for the values corresponding to the name_display key
          Intended for setting the full person's name format including given name, surnames, etc. by the user
          Refer to gramps.gen.display.name module for the format string syntax
      responses:
        200:
          description: "OK: Successful operation."
          schema:
            type: array
            items:
              $ref: "#/definitions/Event"
        400:
          description: "Bad Request: Malformed request could not be parsed."
        401:
          description: "Unauthorized: Missing authorization header."
        404:
          description: "Not Found: No events found."
        422:
          description: "Unprocessable Entity: Invalid or bad parameter provided."
    post:
      tags:
      - events
      summary: "Add a new event to the database."
      operationId: createEvent
      security:
        - Bearer: []
      consumes:
        - application/json
      parameters:
        - in: body
          name: event
          description: The event to add
          schema:
            $ref: "#/definitions/Event"
      responses:
        201:
          description: Created
        400:
          description: "Bad Request: Malformed request could not be parsed."
        401:
          description: "Unauthorized: Missing authorization header."
        422:
          description: "Unprocessable Entity: Invalid or bad parameter provided."


  /events/{handle}:
    parameters:
      - name: handle
        in: path
        required: true
        type: string
        minLength: 0
        description: "The unique identifier for an event."
    get:
      tags:
      - events
      summary: "Get information about a specific event."
      operationId: getEvent
      security:
        - Bearer: []
      parameters:
      - name: strip
        in: query
        required: false
        type: boolean
        default: false
        description: "Indicates whether keys with empty values should be stripped out of the response or not."
      - name: keys
        in: query
        required: false
        type: string
        description: "A comma delimited list of specific top level keys to return in the response, omitting all others."
      - name: skipkeys
        in: query
        required: false
        type: string
        description: "A comma delimited list of specific top level keys to omit from a response, keeping all others."
      - name: locale
        in: query
        required: false
        type: string
        description: "Specifies the locale to be used where applicable if one other than the current default is desired. Should be a valid language code from the available list of translations."
      - name: backlinks
        in: query
        required: false
        type: boolean
        default: false
        description: "Indicates whether handles to objects referring to the event should be included in the response or not."
      - name: extend
        in: query
        required: false
        type: string
        description: >
          Enables the return of extended record information, allowing a client to fetch most of the available information for the object in one pass without having to perform multiple queries. These additional records are included under the top level 'extended' keyword in the response.


          Accepts a comma delimited list of keys on which it will operate. For an event the possible keys are:
            Key | Records
            --- | -------
            all | Returns all possible records listed below
            citation_list | The list of citation records
            media_list | The list of referenced media items
            note_list | The list of note records
            place | The place record for the event
            tag_list | The list of tags
            backlinks | The lists of backlinks per object type
      - name: profile
        in: query
        required: false
        type: string
        description: >
          Enables the return of summarized information about the event in a more readily consumable format. This additional information is returned under the top level 'profile' keyword in the response.


          Accepts a comma delimited list of possible objects to be provided. For an event the possible objects are:
            Object | Contents
            ------ | --------
            all | Returns all information below
            events | Returns event name, date and location
            ratings | Returns citation count and highest confidence rating for events
            references | Returns information about objects that refer to the event
      - name: name_format
        in: query
        required: false
        type: string
        description: >
          Specifies the format for the values corresponding to the name_display key
          Intended for setting the full person's name format including given name, surnames, etc. by the user
          Refer to gramps.gen.display.name module for the format string syntax
      responses:
        200:
          description: "OK: Successful operation."
          schema:
            $ref: "#/definitions/Event"
        401:
          description: "Unauthorized: Missing authorization header."
        404:
          description: "Not Found: Event not found."
        422:
          description: "Unprocessable Entity: Invalid or bad parameter provided."
    put:
      tags:
      - events
      summary: "Update the event."
      operationId: updateEvent
      security:
        - Bearer: []
      consumes:
        - application/json
      parameters:
        - in: body
          name: event
          description: The updated event
          schema:
            $ref: "#/definitions/Event"
      responses:
        200:
          description: "OK: Successful operation."
          schema:
            type: array
            items:
              $ref: "#/definitions/Transaction"
        400:
          description: "Bad Request: Malformed request could not be parsed."
        401:
          description: "Unauthorized: Missing authorization header."
        422:
          description: "Unprocessable Entity: Invalid or bad parameter provided."
    delete:
      tags:
      - events
      summary: "Delete the event."
      operationId: deleteEvent
      security:
        - Bearer: []
      responses:
        200:
          description: "OK: Successful operation."
          schema:
            type: array
            items:
              $ref: "#/definitions/Transaction"
        400:
          description: "Bad Request: Malformed request could not be parsed."
        401:
          description: "Unauthorized: Missing authorization header."
        422:
          description: "Unprocessable Entity: Invalid or bad parameter provided."


  /events/{handle1}/span/{handle2}:
    get:
      tags:
      - events
      summary: "Get elapsed time span between two events."
      operationId: getEventSpan
      security:
        - Bearer: []
      parameters:
      - name: handle1
        in: path
        required: true
        type: string
        description: "The unique identifier for the first event."
      - name: handle2
        in: path
        required: true
        type: string
        description: "The unique identifier for the second event."
      - name: locale
        in: query
        required: false
        type: string
        description: "Specifies the locale to be used where applicable if one other than the current default is desired. Should be a valid language code from the available list of translations."
      - name: as_age
        in: query
        required: false
        type: boolean
        default: true
        description: "Indicates whether to return result as an age or not."
      - name: precision
        in: query
        required: false
        type: integer
        default: 2
        description: >
          Selects the number of significant levels for the string representation. Values may be:

            Precision | Description
            --------- | -----------
            1 | Only the most significant level (year, month, day)
            2 | Only the two most significant levels (year, month, day)
            3 | At most three items of signifance (year, month, day)
      responses:
        200:
          description: "OK: Successful operation."
          schema:
            $ref: "#/definitions/Span"
        400:
          description: "Bad Request: Bad syntax or parameter."
        401:
          description: "Unauthorized: Missing authorization header."
        404:
          description: "Not Found: Event not found."
        422:
          description: "Unprocessable Entity: Invalid or bad parameter provided."


##############################################################################
# Endpoint - Places
##############################################################################

  /places:
    get:
      tags:
      - places
      summary: "Get information about multiple places."
      operationId: getPlaces
      security:
        - Bearer: []
      parameters:
      - name: gramps_id
        in: query
        required: false
        type: string
        description: "An alternate user managed identifier for a place, usually but not guaranteed to be unique."
      - name: page
        in: query
        required: false
        type: integer
        default: 0
        description: "If provided the page number representing a subset of results to be returned. By default all are returned."
      - name: pagesize
        in: query
        required: false
        type: integer
        default: 20
        description: "The number of items that constitute a page."
      - name: sort
        in: query
        required: false
        type: string
        description: >
          A comma delimited list of keys to sort the result set by.  By default the sort is in ascending order, if the key name starts with a - sign then the sort will be in descending order.  For places the available keys are:

            Key | Description
            --- | -----------
            change | The time the record was last updated
            gramps_id | The user assigned Gramps identifier for the place
            latitude | The latitude for the place
            longitude | The longitude for the place
            private | Indicates whether the record is private or not
            title | The title or name of the place
            type | The place type
      - name: filter
        in: query
        required: false
        type: string
        description: "The name of an existing custom filter to be used when generating the result set."
      - name: rules
        in: query
        required: false
        type: string
        description: >
          A user defined custom filter expression consisting of one of more filter rules to be used when generating the result set.


          This filter is built and applied dynamically, it is not saved like a custom filter. It consists of one or more rules acting in combination, some of which can accept custom filters as arguments.


          The expression must be provided in JSON format and a number of fields are not required and have defaults if not present. The structure is defined as follows:


          {"function": function, "invert": invert, "rules": [{"name": name, "values": [values], "regex": regex}]}


          The function value is a string for the logical operation. Valid values are 'and', 'or' and 'one'. If not present the default is 'and'.


          The invert value is a boolean, true or false, that indicates if the results should be inverted. If not present the default is false.


          The rules consists of the list of rules to be evaluated. It is a mandatory field.


          The name in a rule entry is the name of a predefined rule.  A list of rules with their names and descriptions can be obtained from the filters endpoint. It is a mandatory field.


          The values list in the rule entry is optional and defaults to an empty list if not present.  Some rules take no arguments and others may take one or more arguments of different types that would need to be provided here.


          The regex value is a boolean, true or false, that indicates if text values should be treated as regular expressions. If not present the default is false.
      - name: gql
        in: query
        required: false
        type: string
        description: "A Gramps QL query string that is used to filter the objects."
        example: "media_list.length >= 10"
      - name: strip
        in: query
        required: false
        type: boolean
        default: false
        description: "Indicates whether keys with empty values should be stripped out of the response or not."
      - name: keys
        in: query
        required: false
        type: string
        description: "A comma delimited list of specific top level keys to return in the response, omitting all others."
      - name: skipkeys
        in: query
        required: false
        type: string
        description: "A comma delimited list of specific top level keys to omit from a response, keeping all others."
      - name: locale
        in: query
        required: false
        type: string
        description: "Specifies the locale to be used where applicable if one other than the current default is desired. Should be a valid language code from the available list of translations."
      - name: backlinks
        in: query
        required: false
        type: boolean
        default: false
        description: "Indicates whether handles to objects referring to the place should be included in the response or not."
      - name: extend
        in: query
        required: false
        type: string
        description: >
          Enables the return of extended record information, allowing a client to fetch most of the available information for the object in one pass without having to perform multiple queries. These additional records are included under the top level 'extended' keyword in the response.


          Accepts a comma delimited list of keys on which it will operate. For places the possible keys are:
            Key | Records
            --- | -------
            all | Returns all possible records listed below
            citation_list | The list of citation records
            media_list | The list of referenced media items
            note_list | The list of note records
            tag_list | The list of tags
            backlinks | The lists of backlinks per object type
      - name: profile
        in: query
        required: false
        type: string
        description: >
          Enables the return of summarized information about the place in a more readily consumable format. This additional information is returned under the top level 'profile' keyword in the response.


          Accepts a comma delimited list of possible objects to be provided. For places the possible objects are:
            Object | Contents
            ------ | --------
            all | Returns all information
            references | Returns information about objects that refer to the place
      responses:
        200:
          description: "OK: Successful operation."
          schema:
            type: array
            items:
              $ref: "#/definitions/Place"
        400:
          description: "Bad Request: Malformed request could not be parsed."
        401:
          description: "Unauthorized: Missing authorization header."
        404:
          description: "Not Found: No places found."
        422:
          description: "Unprocessable Entity: Invalid or bad parameter provided."
    post:
      tags:
      - places
      summary: "Add a new place to the database."
      operationId: createPlace
      security:
        - Bearer: []
      consumes:
        - application/json
      parameters:
        - in: body
          name: place
          description: The place to add
          schema:
            $ref: "#/definitions/Place"
      responses:
        201:
          description: Created
        400:
          description: "Bad Request: Malformed request could not be parsed."
        401:
          description: "Unauthorized: Missing authorization header."
        422:
          description: "Unprocessable Entity: Invalid or bad parameter provided."


  /places/{handle}:
    parameters:
      - name: handle
        in: path
        required: true
        type: string
        minLength: 8
        description: "The unique identifier for a place."
    get:
      tags:
      - places
      summary: "Get information about a specific place."
      operationId: getPlace
      security:
        - Bearer: []
      parameters:
      - name: strip
        in: query
        required: false
        type: boolean
        default: false
        description: "Indicates whether keys with empty values should be stripped out of the response or not."
      - name: keys
        in: query
        required: false
        type: string
        description: "A comma delimited list of specific top level keys to return in the response, omitting all others."
      - name: skipkeys
        in: query
        required: false
        type: string
        description: "A comma delimited list of specific top level keys to omit from a response, keeping all others."
      - name: backlinks
        in: query
        required: false
        type: boolean
        default: false
        description: "Indicates whether handles to objects referring to the place should be included in the response or not."
      - name: extend
        in: query
        required: false
        type: string
        description: >
          Enables the return of extended record information, allowing a client to fetch most of the available information for the object in one pass without having to perform multiple queries. These additional records are included under the top level 'extended' keyword in the response.


          Accepts a list of comma delimited keys on which it will operate. For a place the possible keys are:
            Key | Records
            --- | -------
            all | Returns all possible records listed below
            citation_list | The list of citation records
            media_list | The list of referenced media items
            note_list | The list of note records
            tag_list | The list of tags
            backlinks | The lists of backlinks per object type
      - name: profile
        in: query
        required: false
        type: string
        description: >
          Enables the return of summarized information about the place in a more readily consumable format. This additional information is returned under the top level 'profile' keyword in the response.


          Accepts a comma delimited list of possible objects to be provided. For places the possible objects are:
            Object | Contents
            ------ | --------
            all | Returns all information
            references | Returns information about objects that refer to the place
      responses:
        200:
          description: "OK: Successful operation."
          schema:
            $ref: "#/definitions/Place"
        401:
          description: "Unauthorized: Missing authorization header."
        404:
          description: "Not Found: Place not found."
        422:
          description: "Unprocessable Entity: Invalid or bad parameter provided."
    put:
      tags:
      - places
      summary: "Update the place."
      operationId: updatePlace
      security:
        - Bearer: []
      consumes:
        - application/json
      parameters:
        - in: body
          name: place
          description: The updated place
          schema:
            $ref: "#/definitions/Place"
      responses:
        200:
          description: "OK: Successful operation."
          schema:
            type: array
            items:
              $ref: "#/definitions/Transaction"
        400:
          description: "Bad Request: Malformed request could not be parsed."
        401:
          description: "Unauthorized: Missing authorization header."
        422:
          description: "Unprocessable Entity: Invalid or bad parameter provided."
    delete:
      tags:
      - places
      summary: "Delete the place."
      operationId: deletePlace
      security:
        - Bearer: []
      responses:
        200:
          description: "OK: Successful operation."
          schema:
            type: array
            items:
              $ref: "#/definitions/Transaction"
        400:
          description: "Bad Request: Malformed request could not be parsed."
        401:
          description: "Unauthorized: Missing authorization header."
        422:
          description: "Unprocessable Entity: Invalid or bad parameter provided."


##############################################################################
# Endpoint - Citations
##############################################################################

  /citations:
    get:
      tags:
      - citations
      summary: "Get information about multiple citations."
      operationId: getCitations
      security:
        - Bearer: []
      parameters:
      - name: gramps_id
        in: query
        required: false
        type: string
        description: "An alternate user managed identifier for a citation, usually but not guaranteed to be unique."
      - name: page
        in: query
        required: false
        type: integer
        default: 0
        description: "If provided the page number representing a subset of results to be returned. By default all are returned."
      - name: pagesize
        in: query
        required: false
        type: integer
        default: 20
        description: "The number of items that constitute a page."
      - name: sort
        in: query
        required: false
        type: string
        description: >
          A comma delimited list of keys to sort the result set by.  By default the sort is in ascending order, if the key name starts with a - sign then the sort will be in descending order.  For citations the available keys are:

            Key | Description
            --- | -----------
            change | The time the record was last updated
            confidence | The confidence level for the citation
            date | The date of the citation
            gramps_id | The user assigned Gramps identifier for the citation
            private | Indicates whether the record is private or not
      - name: dates
        in: query
        required: false
        type: string
        description: >
          A date filter that operates on the citation date and can accept an argument in one of four formats as follows:


            Format | Description
            ------ | -----------
            y/m/d | Match the specific date or date pattern as * may be used to wild card an entry
            -y/m/d | Match everything before the provided end date
            y/m/d-y/m/d | Match everything in the given date range
            y/m/d- | Match everthing after the provided start date
      - name: filter
        in: query
        required: false
        type: string
        description: "The name of an existing custom filter to be used when generating the result set."
      - name: rules
        in: query
        required: false
        type: string
        description: >
          A user defined custom filter expression consisting of one of more filter rules to be used when generating the result set.


          This filter is built and applied dynamically, it is not saved like a custom filter. It consists of one or more rules acting in combination, some of which can accept custom filters as arguments.


          The expression must be provided in JSON format and a number of fields are not required and have defaults if not present. The structure is defined as follows:


          {"function": function, "invert": invert, "rules": [{"name": name, "values": [values], "regex": regex}]}


          The function value is a string for the logical operation. Valid values are 'and', 'or' and 'one'. If not present the default is 'and'.


          The invert value is a boolean, true or false, that indicates if the results should be inverted. If not present the default is false.


          The rules consists of the list of rules to be evaluated. It is a mandatory field.


          The name in a rule entry is the name of a predefined rule.  A list of rules with their names and descriptions can be obtained from the filters endpoint. It is a mandatory field.


          The values list in the rule entry is optional and defaults to an empty list if not present.  Some rules take no arguments and others may take one or more arguments of different types that would need to be provided here.


          The regex value is a boolean, true or false, that indicates if text values should be treated as regular expressions. If not present the default is false.
      - name: gql
        in: query
        required: false
        type: string
        description: "A Gramps QL query string that is used to filter the objects."
        example: "media_list.length >= 10"
      - name: strip
        in: query
        required: false
        type: boolean
        default: false
        description: "Indicates whether keys with empty values should be stripped out of the response or not."
      - name: keys
        in: query
        required: false
        type: string
        description: "A comma delimited list of specific top level keys to return in the response, omitting all others."
      - name: skipkeys
        in: query
        required: false
        type: string
        description: "A comma delimited list of specific top level keys to omit from a response, keeping all others."
      - name: locale
        in: query
        required: false
        type: string
        description: "Specifies the locale to be used where applicable if one other than the current default is desired. Should be a valid language code from the available list of translations."
      - name: backlinks
        in: query
        required: false
        type: boolean
        default: false
        description: "Indicates whether handles to objects referring to the citation should be included in the response or not."
      - name: extend
        in: query
        required: false
        type: string
        description: >
          Enables the return of extended record information, allowing a client to fetch most of the available information for the object in one pass without having to perform multiple queries. These additional records are included under the top level 'extended' keyword in the response.


          Accepts a comma delimited list of keys on which it will operate. For citations the possible keys are:
            Key | Records
            --- | -------
            all | Returns all possible records listed below
            media_list | The list of referenced media items
            note_list | The list of note records
            source_handle | The source record cited from
            tag_list | The list of tags
            backlinks | The lists of backlinks per object type
      - name: profile
        in: query
        required: false
        type: string
        description: >
          Enables the return of summarized information about the citation in a more readily consumable format. This additional information is returned under the top level 'profile' keyword in the response.


          Accepts a comma delimited list of possible objects to be provided. For events the possible objects are:
            Object | Contents
            ------ | --------
            all | Returns all information
            references | Returns information about objects that refer to the place
      - name: name_format
        in: query
        required: false
        type: string
        description: >
          Specifies the format for the values corresponding to the name_display key
          Intended for setting the full person's name format including given name, surnames, etc. by the user
          Refer to gramps.gen.display.name module for the format string syntax
      responses:
        200:
          description: "OK: Successful operation."
          schema:
            type: array
            items:
              $ref: "#/definitions/Citation"
        400:
          description: "Bad Request: Malformed request could not be parsed."
        401:
          description: "Unauthorized: Missing authorization header."
        404:
          description: "Not Found: No citations found."
        422:
          description: "Unprocessable Entity: Invalid or bad parameter provided."
    post:
      tags:
      - citations
      summary: "Add a new citation to the database."
      operationId: createCitation
      security:
        - Bearer: []
      consumes:
        - application/json
      parameters:
        - in: body
          name: citation
          description: The citation to add
          schema:
            $ref: "#/definitions/Citation"
      responses:
        201:
          description: Created
        400:
          description: "Bad Request: Malformed request could not be parsed."
        401:
          description: "Unauthorized: Missing authorization header."
        422:
          description: "Unprocessable Entity: Invalid or bad parameter provided."


  /citations/{handle}:
    parameters:
      - name: handle
        in: path
        required: true
        type: string
        minLength: 8
        description: "The unique identifier for a citation."
    get:
      tags:
      - citations
      summary: "Get information about a specific citation."
      operationId: getCitation
      security:
        - Bearer: []
      parameters:
      - name: strip
        in: query
        required: false
        type: boolean
        default: false
        description: "Indicates whether keys with empty values should be stripped out of the response or not."
      - name: keys
        in: query
        required: false
        type: string
        description: "A comma delimited list of specific top level keys to return in the response, omitting all others."
      - name: skipkeys
        in: query
        required: false
        type: string
        description: "A comma delimited list of specific top level keys to omit from a response, keeping all others."
      - name: backlinks
        in: query
        required: false
        type: boolean
        default: false
        description: "Indicates whether handles to objects referring to the citation should be included in the response or not."
      - name: extend
        in: query
        required: false
        type: string
        description: >
          Enables the return of extended record information, allowing a client to fetch most of the available information for the object in one pass without having to perform multiple queries. These additional records are included under the top level 'extended' keyword in the response.


          Accepts a comma delimited list of keys on which it will operate. For a citation the possible keys are:
            Key | Records
            --- | -------
            all | Returns all possible records listed below
            media_list | The list of referenced media items
            note_list | The list of note records
            source_handle | The source record cited from
            tag_list | The list of tags
            backlinks | The lists of backlinks per object type
      - name: profile
        in: query
        required: false
        type: string
        description: >
          Enables the return of summarized information about the citation in a more readily consumable format. This additional information is returned under the top level 'profile' keyword in the response.


          Accepts a comma delimited list of possible objects to be provided. For events the possible objects are:
            Object | Contents
            ------ | --------
            all | Returns all information
            references | Returns information about objects that refer to the place
      - name: name_format
        in: query
        required: false
        type: string
        description: >
          Specifies the format for the values corresponding to the name_display key
          Intended for setting the full person's name format including given name, surnames, etc. by the user
          Refer to gramps.gen.display.name module for the format string syntax
      responses:
        200:
          description: "OK: Successful operation."
          schema:
            $ref: "#/definitions/Citation"
        401:
          description: "Unauthorized: Missing authorization header."
        404:
          description: "Not Found: Citation not found."
        422:
          description: "Unprocessable Entity: Invalid or bad parameter provided."
    put:
      tags:
      - citations
      summary: "Update the citation."
      operationId: updateCitation
      security:
        - Bearer: []
      consumes:
        - application/json
      parameters:
        - in: body
          name: citation
          description: The updated citation
          schema:
            $ref: "#/definitions/Citation"
      responses:
        200:
          description: "OK: Successful operation."
          schema:
            type: array
            items:
              $ref: "#/definitions/Transaction"
        400:
          description: "Bad Request: Malformed request could not be parsed."
        401:
          description: "Unauthorized: Missing authorization header."
        422:
          description: "Unprocessable Entity: Invalid or bad parameter provided."
    delete:
      tags:
      - citations
      summary: "Delete the citation."
      operationId: deleteCitation
      security:
        - Bearer: []
      responses:
        200:
          description: "OK: Successful operation."
          schema:
            type: array
            items:
              $ref: "#/definitions/Transaction"
        400:
          description: "Bad Request: Malformed request could not be parsed."
        401:
          description: "Unauthorized: Missing authorization header."
        422:
          description: "Unprocessable Entity: Invalid or bad parameter provided."


##############################################################################
# Endpoint - Sources
##############################################################################

  /sources:
    get:
      tags:
      - sources
      summary: "Get information about multiple sources."
      operationId: getSources
      security:
        - Bearer: []
      parameters:
      - name: gramps_id
        in: query
        required: false
        type: string
        description: "An alternate user managed identifier for a source, usually but not guaranteed to be unique."
      - name: page
        in: query
        required: false
        type: integer
        default: 0
        description: "If provided the page number representing a subset of results to be returned. By default all are returned."
      - name: pagesize
        in: query
        required: false
        type: integer
        default: 20
        description: "The number of items that constitute a page."
      - name: sort
        in: query
        required: false
        type: string
        description: >
          A comma delimited list of keys to sort the result set by.  By default the sort is in ascending order, if the key name starts with a - sign then the sort will be in descending order.  For sources the available keys are:

            Key | Description
            --- | -----------
            abbrev | The abbreviation for the source
            author | The author of the source
            change | The time the record was last updated
            gramps_id | The user assigned Gramps identifier for the source
            private | Indicates whether the record is private or not
            pubinfo | The publication information for the source
            title | The title of the source
      - name: filter
        in: query
        required: false
        type: string
        description: "The name of an existing custom filter to be used when generating the result set."
      - name: rules
        in: query
        required: false
        type: string
        description: >
          A user defined custom filter expression consisting of one of more filter rules to be used when generating the result set.


          This filter is built and applied dynamically, it is not saved like a custom filter. It consists of one or more rules acting in combination, some of which can accept custom filters as arguments.


          The expression must be provided in JSON format and a number of fields are not required and have defaults if not present. The structure is defined as follows:


          {"function": function, "invert": invert, "rules": [{"name": name, "values": [values], "regex": regex}]}


          The function value is a string for the logical operation. Valid values are 'and', 'or' and 'one'. If not present the default is 'and'.


          The invert value is a boolean, true or false, that indicates if the results should be inverted. If not present the default is false.


          The rules consists of the list of rules to be evaluated. It is a mandatory field.


          The name in a rule entry is the name of a predefined rule.  A list of rules with their names and descriptions can be obtained from the filters endpoint. It is a mandatory field.


          The values list in the rule entry is optional and defaults to an empty list if not present.  Some rules take no arguments and others may take one or more arguments of different types that would need to be provided here.


          The regex value is a boolean, true or false, that indicates if text values should be treated as regular expressions. If not present the default is false.
      - name: gql
        in: query
        required: false
        type: string
        description: "A Gramps QL query string that is used to filter the objects."
        example: "media_list.length >= 10"
      - name: strip
        in: query
        required: false
        type: boolean
        default: false
        description: "Indicates whether keys with empty values should be stripped out of the response or not."
      - name: keys
        in: query
        required: false
        type: string
        description: "A comma delimited list of specific top level keys to return in the response, omitting all others."
      - name: skipkeys
        in: query
        required: false
        type: string
        description: "A comma delimited list of specific top level keys to omit from a response, keeping all others."
      - name: locale
        in: query
        required: false
        type: string
        description: "Specifies the locale to be used where applicable if one other than the current default is desired. Should be a valid language code from the available list of translations."
      - name: backlinks
        in: query
        required: false
        type: boolean
        default: false
        description: "Indicates whether handles to objects referring to the source should be included in the response or not."
      - name: extend
        in: query
        required: false
        type: string
        description: >
          Enables the return of extended record information, allowing a client to fetch most of the available information for the object in one pass without having to perform multiple queries. These additional records are included under the top level 'extended' keyword in the response.


          Accepts a comma delimited list of keys on which it will operate. For sources the possible keys are:
            Key | Records
            --- | -------
            all | Returns all possible records listed below
            media_list | The list of referenced media items
            note_list | The list of note records
            reporef_list | The list of referenced repository records
            tag_list | The list of tags
            backlinks | The lists of backlinks per object type
      responses:
        200:
          description: "OK: Successful operation."
          schema:
            type: array
            items:
              $ref: "#/definitions/Source"
        400:
          description: "Bad Request: Malformed request could not be parsed."
        401:
          description: "Unauthorized: Missing authorization header."
        404:
          description: "Not Found: No sources found."
        422:
          description: "Unprocessable Entity: Invalid or bad parameter provided."
    post:
      tags:
      - sources
      summary: "Add a new source to the database."
      operationId: createSource
      security:
        - Bearer: []
      consumes:
        - application/json
      parameters:
        - in: body
          name: source
          description: The source to add
          schema:
            $ref: "#/definitions/Source"
      responses:
        201:
          description: Created
        400:
          description: "Bad Request: Malformed request could not be parsed."
        401:
          description: "Unauthorized: Missing authorization header."
        422:
          description: "Unprocessable Entity: Invalid or bad parameter provided."


  /sources/{handle}:
    parameters:
      - name: handle
        in: path
        required: true
        type: string
        minLength: 8
        description: "The unique identifier for a source."
    get:
      tags:
      - sources
      summary: "Get information about a specific source."
      operationId: getSource
      security:
        - Bearer: []
      parameters:
      - name: strip
        in: query
        required: false
        type: boolean
        default: false
        description: "Indicates whether keys with empty values should be stripped out of the response or not."
      - name: keys
        in: query
        required: false
        type: string
        description: "A comma delimited list of specific top level keys to return in the response, omitting all others."
      - name: skipkeys
        in: query
        required: false
        type: string
        description: "A comma delimited list of specific top level keys to omit from a response, keeping all others."
      - name: backlinks
        in: query
        required: false
        type: boolean
        default: false
        description: "Indicates whether handles to objects referring to the source should be included in the response or not."
      - name: extend
        in: query
        required: false
        type: string
        description: >
          Enables the return of extended record information, allowing a client to fetch most of the available information for the object in one pass without having to perform multiple queries. These additional records are included under the top level 'extended' keyword in the response.


          Accepts a comma delimited list of keys on which it will operate. For a source the possible keys are:
            Key | Records
            --- | -------
            all | Returns all possible records listed below
            media_list | The list of referenced media items
            note_list | The list of note records
            reporef_list | The list of referenced repository records
            tag_list | The list of tags
            backlinks | The lists of backlinks per object type
      responses:
        200:
          description: "OK: Successful operation."
          schema:
            $ref: "#/definitions/Source"
        401:
          description: "Unauthorized: Missing authorization header."
        404:
          description: "Not Found: Source not found."
        422:
          description: "Unprocessable Entity: Invalid or bad parameter provided."
    put:
      tags:
      - sources
      summary: "Update the source."
      operationId: updateSource
      security:
        - Bearer: []
      consumes:
        - application/json
      parameters:
        - in: body
          name: source
          description: The updated source
          schema:
            $ref: "#/definitions/Source"
      responses:
        200:
          description: "OK: Successful operation."
          schema:
            type: array
            items:
              $ref: "#/definitions/Transaction"
        400:
          description: "Bad Request: Malformed request could not be parsed."
        401:
          description: "Unauthorized: Missing authorization header."
        422:
          description: "Unprocessable Entity: Invalid or bad parameter provided."
    delete:
      tags:
      - sources
      summary: "Delete the source."
      operationId: deleteSource
      security:
        - Bearer: []
      responses:
        200:
          description: "OK: Successful operation."
          schema:
            type: array
            items:
              $ref: "#/definitions/Transaction"
        400:
          description: "Bad Request: Malformed request could not be parsed."
        401:
          description: "Unauthorized: Missing authorization header."
        422:
          description: "Unprocessable Entity: Invalid or bad parameter provided."


##############################################################################
# Endpoint - Repositories
##############################################################################

  /repositories:
    get:
      tags:
      - repositories
      summary: "Get information about multiple repositories."
      operationId: getRepositories
      security:
        - Bearer: []
      parameters:
      - name: gramps_id
        in: query
        required: false
        type: string
        description: "An alternate user managed identifier for a repository, usually but not guaranteed to be unique."
      - name: page
        in: query
        required: false
        type: integer
        default: 0
        description: "If provided the page number representing a subset of results to be returned. By default all are returned."
      - name: pagesize
        in: query
        required: false
        type: integer
        default: 20
        description: "The number of items that constitute a page."
      - name: sort
        in: query
        required: false
        type: string
        description: >
          A comma delimited list of keys to sort the result set by.  By default the sort is in ascending order, if the key name starts with a - sign then the sort will be in descending order.  For repositories the available keys are:

            Key | Description
            --- | -----------
            change | The time the record was last updated
            gramps_id | The user assigned Gramps identifier for the repository
            name | The name of the repository
            private | Indicates whether the record is private or not
            type | The type of repository
      - name: filter
        in: query
        required: false
        type: string
        description: "The name of an existing custom filter to be used when generating the result set."
      - name: rules
        in: query
        required: false
        type: string
        description: >
          A user defined custom filter expression consisting of one of more filter rules to be used when generating the result set.


          This filter is built and applied dynamically, it is not saved like a custom filter. It consists of one or more rules acting in combination, some of which can accept custom filters as arguments.


          The expression must be provided in JSON format and a number of fields are not required and have defaults if not present. The structure is defined as follows:


          {"function": function, "invert": invert, "rules": [{"name": name, "values": [values], "regex": regex}]}


          The function value is a string for the logical operation. Valid values are 'and', 'or' and 'one'. If not present the default is 'and'.


          The invert value is a boolean, true or false, that indicates if the results should be inverted. If not present the default is false.


          The rules consists of the list of rules to be evaluated. It is a mandatory field.


          The name in a rule entry is the name of a predefined rule.  A list of rules with their names and descriptions can be obtained from the filters endpoint. It is a mandatory field.


          The values list in the rule entry is optional and defaults to an empty list if not present.  Some rules take no arguments and others may take one or more arguments of different types that would need to be provided here.


          The regex value is a boolean, true or false, that indicates if text values should be treated as regular expressions. If not present the default is false.
      - name: gql
        in: query
        required: false
        type: string
        description: "A Gramps QL query string that is used to filter the objects."
        example: "media_list.length >= 10"
      - name: strip
        in: query
        required: false
        type: boolean
        default: false
        description: "Indicates whether keys with empty values should be stripped out of the response or not."
      - name: keys
        in: query
        required: false
        type: string
        description: "A comma delimited list of specific top level keys to return in the response, omitting all others."
      - name: skipkeys
        in: query
        required: false
        type: string
        description: "A comma delimited list of specific keys to omit from a response, keeping all others."
      - name: locale
        in: query
        required: false
        type: string
        description: "Specifies the locale to be used where applicable if one other than the current default is desired. Should be a valid language code from the available list of translations."
      - name: backlinks
        in: query
        required: false
        type: boolean
        default: false
        description: "Indicates whether handles to objects referring to the repository should be included in the response or not."
      - name: extend
        in: query
        required: false
        type: string
        description: >
          Enables the return of extended record information, allowing a client to fetch most of the available information for the object in one pass without having to perform multiple queries. These additional records are included under the top level 'extended' keyword in the response.


          Accepts a comma delimited list of keys on which it will operate. For repositories the possible keys are:
            Key | Records
            --- | -------
            all | Returns all possible records listed below
            note_list | The list of note records
            tag_list | The list of tags
            backlinks | The lists of backlinks per object type
      responses:
        200:
          description: "OK: Successful operation."
          schema:
            type: array
            items:
              $ref: "#/definitions/Repository"
        400:
          description: "Bad Request: Malformed request could not be parsed."
        401:
          description: "Unauthorized: Missing authorization header."
        404:
          description: "Not Found: No repositories found."
        422:
          description: "Unprocessable Entity: Invalid or bad parameter provided."
    post:
      tags:
      - repositories
      summary: "Add a new repository to the database."
      operationId: createRepository
      security:
        - Bearer: []
      consumes:
        - application/json
      parameters:
        - in: body
          name: repository
          description: The repository to add
          schema:
            $ref: "#/definitions/Repository"
      responses:
        201:
          description: Created
        400:
          description: "Bad Request: Malformed request could not be parsed."
        401:
          description: "Unauthorized: Missing authorization header."
        422:
          description: "Unprocessable Entity: Invalid or bad parameter provided."


  /repositories/{handle}:
    parameters:
      - name: handle
        in: path
        required: true
        type: string
        minLength: 8
        description: "The unique identifier for a repository."
    get:
      tags:
      - repositories
      summary: "Get information about a specific repository."
      operationId: getRepository
      security:
        - Bearer: []
      parameters:
      - name: strip
        in: query
        required: false
        type: boolean
        default: false
        description: "Indicates whether keys with empty values should be stripped out of the response or not."
      - name: keys
        in: query
        required: false
        type: string
        description: "A comma delimited list of specific top level keys to return in the response, omitting all others."
      - name: skipkeys
        in: query
        required: false
        type: string
        description: "A comma delimited list of specific top level keys to omit from a response, keeping all others."
      - name: backlinks
        in: query
        required: false
        type: boolean
        default: false
        description: "Indicates whether handles to objects referring to the repository should be included in the response or not."
      - name: extend
        in: query
        required: false
        type: string
        description: >
          Enables the return of extended record information, allowing a client to fetch most of the available information for the object in one pass without having to perform multiple queries. These additional records are included under the top level 'extended' keyword in the response.


          Accepts a comma delimited list of keys on which it will operate. For a repository the possible keys are:
            Key | Records
            --- | -------
            all | Returns all possible records listed below
            note_list | The list of note records
            tag_list | The list of tags
            backlinks | The lists of backlinks per object type
      responses:
        200:
          description: "OK: Successful operation."
          schema:
            $ref: "#/definitions/Repository"
        401:
          description: "Unauthorized: Missing authorization header."
        404:
          description: "Not Found: Repository not found."
        422:
          description: "Unprocessable Entity: Invalid or bad parameter provided."
    put:
      tags:
      - repositories
      summary: "Update the repository."
      operationId: updateRepository
      security:
        - Bearer: []
      consumes:
        - application/json
      parameters:
        - in: body
          name: repository
          description: The updated repository
          schema:
            $ref: "#/definitions/Repository"
      responses:
        200:
          description: "OK: Successful operation."
          schema:
            type: array
            items:
              $ref: "#/definitions/Transaction"
        400:
          description: "Bad Request: Malformed request could not be parsed."
        401:
          description: "Unauthorized: Missing authorization header."
        422:
          description: "Unprocessable Entity: Invalid or bad parameter provided."
    delete:
      tags:
      - repositories
      summary: "Delete the repository."
      operationId: deleteRepository
      security:
        - Bearer: []
      responses:
        200:
          description: "OK: Successful operation."
          schema:
            type: array
            items:
              $ref: "#/definitions/Transaction"
        400:
          description: "Bad Request: Malformed request could not be parsed."
        401:
          description: "Unauthorized: Missing authorization header."
        422:
          description: "Unprocessable Entity: Invalid or bad parameter provided."


##############################################################################
# Endpoint - Media
##############################################################################

  /media:
    get:
      tags:
      - media
      summary: "Get information about multiple media items."
      operationId: getMediaItems
      security:
        - Bearer: []
      parameters:
      - name: gramps_id
        in: query
        required: false
        type: string
        description: "An alternate user managed identifier for a media item, usually but not guaranteed to be unique."
      - name: page
        in: query
        required: false
        type: integer
        default: 0
        description: "If provided the page number representing a subset of results to be returned. By default all are returned."
      - name: pagesize
        in: query
        required: false
        type: integer
        default: 20
        description: "The number of items that constitute a page."
      - name: sort
        in: query
        required: false
        type: string
        description: >
          A comma delimited list of keys to sort the result set by.  By default the sort is in ascending order, if the key name starts with a - sign then the sort will be in descending order.  For media the available keys are:

            Key | Description
            --- | -----------
            change | The time the record was last updated
            date | The date associated with the media item
            gramps_id | The user assigned Gramps identifier for the media item
            mime | The mime type of the media item
            path | The path to the media item
            private | Indicates whether the record is private or not
            title | The title for the media item
      - name: dates
        in: query
        required: false
        type: string
        description: >
          A date filter that operates on the media item date and can accept an argument in one of four formats as follows:


            Format | Description
            ------ | -----------
            y/m/d | Match the specific date or date pattern as * may be used to wild card an entry
            -y/m/d | Match everything before the provided end date
            y/m/d-y/m/d | Match everything in the given date range
            y/m/d- | Match everthing after the provided start date
      - name: filter
        in: query
        required: false
        type: string
        description: "The name of an existing custom filter to be used when generating the result set."
      - name: rules
        in: query
        required: false
        type: string
        description: >
          A user defined custom filter expression consisting of one of more filter rules to be used when generating the result set.


          This filter is built and applied dynamically, it is not saved like a custom filter. It consists of one or more rules acting in combination, some of which can accept custom filters as arguments.


          The expression must be provided in JSON format and a number of fields are not required and have defaults if not present. The structure is defined as follows:


          {"function": function, "invert": invert, "rules": [{"name": name, "values": [values], "regex": regex}]}


          The function value is a string for the logical operation. Valid values are 'and', 'or' and 'one'. If not present the default is 'and'.


          The invert value is a boolean, true or false, that indicates if the results should be inverted. If not present the default is false.


          The rules consists of the list of rules to be evaluated. It is a mandatory field.


          The name in a rule entry is the name of a predefined rule.  A list of rules with their names and descriptions can be obtained from the filters endpoint. It is a mandatory field.


          The values list in the rule entry is optional and defaults to an empty list if not present.  Some rules take no arguments and others may take one or more arguments of different types that would need to be provided here.


          The regex value is a boolean, true or false, that indicates if text values should be treated as regular expressions. If not present the default is false.
      - name: gql
        in: query
        required: false
        type: string
        description: "A Gramps QL query string that is used to filter the objects."
        example: "note_list.length >= 10"
      - name: strip
        in: query
        required: false
        type: boolean
        default: false
        description: "Indicates whether keys with empty values should be stripped out of the response or not."
      - name: keys
        in: query
        required: false
        type: string
        description: "A comma delimited list of specific top level keys to return in the response, omitting all others."
      - name: skipkeys
        in: query
        required: false
        type: string
        description: "A comma delimited list of specific top level keys to omit from a response, keeping all others."
      - name: locale
        in: query
        required: false
        type: string
        description: "Specifies the locale to be used where applicable if one other than the current default is desired. Should be a valid language code from the available list of translations."
      - name: backlinks
        in: query
        required: false
        type: boolean
        default: false
        description: "Indicates whether handles to objects referring to the media item should be included in the response or not."
      - name: extend
        in: query
        required: false
        type: string
        description: >
          Enables the return of extended record information, allowing a client to fetch most of the available information for the object in one pass without having to perform multiple queries. These additional records are included under the top level 'extended' keyword in the response.


          Accepts a comma delimited list of keys on which it will operate. For media items the possible keys are:
            Key | Records
            --- | -------
            all | Returns all possible records listed below
            citation_list | The list of citation records
            note_list | The list of note records
            tag_list | The list of tags
            backlinks | The lists of backlinks per object type
      - name: profile
        in: query
        required: false
        type: string
        description: >
          Enables the return of summarized information about the media in a more readily consumable format. This additional information is returned under the top level 'profile' keyword in the response.


          Accepts a comma delimited list of possible objects to be provided. For media items the possible objects are:
            Object | Contents
            ------ | --------
            all | Returns all information
            references | Returns information about objects that refer to the place
      - name: name_format
        in: query
        required: false
        type: string
        description: >
          Specifies the format for the values corresponding to the name_display key
          Intended for setting the full person's name format including given name, surnames, etc. by the user
          Refer to gramps.gen.display.name module for the format string syntax
      - name: filemissing
        in: query
        required: false
        type: boolean
        description: If present, only return media objects where the file is not available to the server.
      responses:
        200:
          description: "OK: Successful operation."
          schema:
            type: array
            items:
              $ref: "#/definitions/Media"
        400:
          description: "Bad Request: Malformed request could not be parsed."
        401:
          description: "Unauthorized: Missing authorization header."
        404:
          description: "Not Found: No media items found."
        422:
          description: "Unprocessable Entity: Invalid or bad parameter provided."
    post:
      tags:
      - media
      summary: "Add a new media file to the database."
      operationId: createMedia
      security:
        - Bearer: []
      responses:
        201:
          description: Created
          schema:
            type: array
            items:
              $ref: "#/definitions/Transaction"
        400:
          description: "Bad Request: Malformed request could not be parsed."
        401:
          description: "Unauthorized: Missing authorization header."
        405:
          description: "Method Not Allowed: Quota exceeded."
        422:
          description: "Unprocessable Entity: Invalid or bad parameter provided."


  /media/{handle}:
    parameters:
      - name: handle
        in: path
        required: true
        type: string
        minLength: 8
        description: "The unique identifier for a media item."
    get:
      tags:
      - media
      summary: "Get information about a specific media item."
      operationId: getMediaItem
      security:
        - Bearer: []
      parameters:
      - name: strip
        in: query
        required: false
        type: boolean
        default: false
        description: "Indicates whether keys with empty values should be stripped out of the response or not."
      - name: keys
        in: query
        required: false
        type: string
        description: "A comma delimited list of specific top level keys to return in the response, omitting all others."
      - name: skipkeys
        in: query
        required: false
        type: string
        description: "A comma delimited list of specific top level keys to omit from a response, keeping all others."
      - name: backlinks
        in: query
        required: false
        type: boolean
        default: false
        description: "Indicates whether handles to objects referring to the media item should be included in the response or not."
      - name: extend
        in: query
        required: false
        type: string
        description: >
          Enables the return of extended record information, allowing a client to fetch most of the available information for the object in one pass without having to perform multiple queries. These additional records are included under the top level 'extended' keyword in the response.


          Accepts a comma delimited list of keys on which it will operate. For a media item the possible keys are:
            Key | Records
            --- | -------
            all | Returns all possible records listed below
            citation_list | The list of citation records
            note_list | The list of note records
            tag_list | The list of tags
            backlinks | The lists of backlinks per object type
      - name: profile
        in: query
        required: false
        type: string
        description: >
          Enables the return of summarized information about the media in a more readily consumable format. This additional information is returned under the top level 'profile' keyword in the response.


          Accepts a comma delimited list of possible objects to be provided. For media items the possible objects are:
            Object | Contents
            ------ | --------
            all | Returns all information
            references | Returns information about objects that refer to the place
      - name: name_format
        in: query
        required: false
        type: string
        description: >
          Specifies the format for the values corresponding to the name_display key
          Intended for setting the full person's name format including given name, surnames, etc. by the user
          Refer to gramps.gen.display.name module for the format string syntax
      responses:
        200:
          description: "OK: Successful operation."
          schema:
            $ref: "#/definitions/Media"
        401:
          description: "Unauthorized: Missing authorization header."
        404:
          description: "Not Found: Media item not found."
        422:
          description: "Unprocessable Entity: Invalid or bad parameter provided."
    put:
      tags:
      - media
      summary: "Update the media object."
      operationId: updateMedia
      security:
        - Bearer: []
      consumes:
        - application/json
      parameters:
        - in: body
          name: media
          description: The updated media object
          schema:
            $ref: "#/definitions/Media"
      responses:
        200:
          description: "OK: Successful operation."
          schema:
            type: array
            items:
              $ref: "#/definitions/Transaction"
        400:
          description: "Bad Request: Malformed request could not be parsed."
        401:
          description: "Unauthorized: Missing authorization header."
        422:
          description: "Unprocessable Entity: Invalid or bad parameter provided."
    delete:
      tags:
      - media
      summary: "Delete the media object."
      operationId: deleteMedia
      security:
        - Bearer: []
      responses:
        200:
          description: "OK: Successful operation."
          schema:
            type: array
            items:
              $ref: "#/definitions/Transaction"
        400:
          description: "Bad Request: Malformed request could not be parsed."
        401:
          description: "Unauthorized: Missing authorization header."
        422:
          description: "Unprocessable Entity: Invalid or bad parameter provided."


  /media/{handle}/file:
    parameters:
    - name: handle
      in: path
      required: true
      type: string
      minLength: 8
      description: "The unique identifier for a media item."
    get:
      tags:
      - media
      summary: "Download a specific media item."
      operationId: getMediaItemFile
      security:
        - Bearer: []
      responses:
        200:
          description: "OK: Successful operation."
          schema:
            type: file
        401:
          description: "Unauthorized: Missing authorization header."
        404:
          description: "Not Found: Media item not found."
    put:
      tags:
      - media
      summary: "Update an existing media object's file."
      operationId: updateFile
      security:
        - Bearer: []
      parameters:
      - name: uploadmissing
        in: query
        required: false
        type: boolean
        default: false
        description: "To be set to true when uploading a missing file to an existing media object. Will not modify the object."
      responses:
        200:
          description: "OK. Successful operation."
          schema:
            type: array
            items:
              $ref: "#/definitions/Transaction"
        400:
          description: "Bad Request: Malformed request could not be parsed."
        401:
          description: "Unauthorized: Missing authorization header."
        405:
          description: "Method Not Allowed: Quota exceeded."
        409:
          description: "Conflict: Uploaded file identical to existing file or has wrong checksum for missing file."
        422:
          description: "Unprocessable Entity: Invalid or bad parameter provided."


  /media/{handle}/face_detection:
    parameters:
    - name: handle
      in: path
      required: true
      type: string
      minLength: 8
      description: "The unique identifier for a media item."
    get:
      tags:
      - media
      summary: "Detect faces in an image."
      operationId: getMediaItemFaces
      security:
        - Bearer: []
      responses:
        200:
          description: "OK: Successful operation."
          schema:
            type: array
            items:
              type: array
              items:
                type: number
              example: [10, 20, 30, 40]
        401:
          description: "Unauthorized: Missing authorization header."
        404:
          description: "Not Found: Media item not found."
        501:
          description: "Not Implemented: Server does not support face detection."

  /media/{handle}/ocr:
    parameters:
    - name: handle
      in: path
      required: true
      type: string
      minLength: 8
      description: "The unique identifier for a media item."
    - name: lang
      in: query
      required: true
      type: string
      description: "A tesseract language identifier."
      example: "eng"
    - name: format
      in: query
      required: false
      type: string
      enum:
        - string
        - data
        - boxes
        - hocr
      description: "Requested output format. Defaults to 'string'."
    post:
      tags:
      - media
      summary: "Perform text recognition (OCR) on the image."
      operationId: postMediaItemOCR
      security:
        - Bearer: []
      responses:
        201:
          description: "OK: Successful operation."
        202:
          description: "Accepted: text recognition will be peerformed in the background."
          schema:
            type: object
            properties:
              task:
                $ref: "#/definitions/TaskReference"
        401:
          description: "Unauthorized: Missing authorization header."
        404:
          description: "Not Found: Media item not found."
        422:
          description: "Unprocessable Entity: Invalid or bad parameter provided."
        501:
          description: "Not Implemented: Server does not support text recognition."


  /media/{handle}/thumbnail/{size}:
    get:
      tags:
      - media
      summary: "Download the thumbnail for a specific media item."
      operationId: getMediaItemThumbnail
      security:
        - Bearer: []
      parameters:
      - name: handle
        in: path
        required: true
        type: string
        minLength: 8
        description: "The unique identifier for a media item."
      - name: size
        in: path
        required: true
        type: integer
        description: "The size of the thumbnail to generate."
      - name: square
        in: query
        required: false
        type: boolean
        default: false
        description: "Indicates whether image should be cropped to a centered square."
      responses:
        200:
          description: "OK: Successful operation."
          schema:
            type: file
        401:
          description: "Unauthorized: Missing authorization header."
        404:
          description: "Not Found: Media item not found."


  /media/{handle}/cropped/{x1}/{y1}/{x2}/{y2}:
    get:
      tags:
      - media
      summary: "Download the cropped version of a specific media item."
      operationId: getMediaItemCropped
      security:
        - Bearer: []
      parameters:
      - name: handle
        in: path
        required: true
        type: string
        minLength: 8
        description: "The unique identifier for a media item."
      - name: x1
        in: path
        required: true
        type: integer
        description: "The x1 coordinate to use for cropping."
      - name: y1
        in: path
        required: true
        type: integer
        description: "The y1 coordinate to use for cropping."
      - name: x2
        in: path
        required: true
        type: integer
        description: "The x2 coordinate to use for cropping."
      - name: y2
        in: path
        required: true
        type: integer
        description: "The y2 coordinate to use for cropping."
      - name: square
        in: query
        required: false
        type: boolean
        default: false
        description: "Indicates whether image should be cropped to a centered square."
      responses:
        200:
          description: "OK: Successful operation."
          schema:
            type: file
        401:
          description: "Unauthorized: Missing authorization header."
        404:
          description: "Not Found: Media item not found."


  /media/{handle}/cropped/{x1}/{y1}/{x2}/{y2}/thumbnail/{size}:
    get:
      tags:
      - media
      summary: "Download the thumbnail of a cropped version of a specific media item."
      operationId: getMediaItemCroppedThumbnail
      security:
        - Bearer: []
      parameters:
      - name: handle
        in: path
        required: true
        type: string
        minLength: 8
        description: "The unique identifier for a media item."
      - name: x1
        in: path
        required: true
        type: integer
        description: "The x1 coordinate to use for cropping."
      - name: y1
        in: path
        required: true
        type: integer
        description: "The y1 coordinate to use for cropping."
      - name: x2
        in: path
        required: true
        type: integer
        description: "The x2 coordinate to use for cropping."
      - name: y2
        in: path
        required: true
        type: integer
        description: "The y2 coordinate to use for cropping."
      - name: size
        in: path
        required: true
        type: integer
        description: "The size of the thumbnail to generate."
      - name: square
        in: query
        required: false
        type: boolean
        default: false
        description: "Indicates whether image should be cropped to a centered square."
      responses:
        200:
          description: "OK: Successful operation."
          schema:
            type: file
        401:
          description: "Unauthorized: Missing authorization header."
        404:
          description: "Not Found: Media item not found."



  /media/archive/:
    post:
      tags:
      - media
      summary: "Create an archive of media files."
      operationId: postMediaArchive
      security:
        - Bearer: []
      responses:
        201:
          description: "OK: media archive created"
        202:
          description: "Accepted: media archive will be created in the background."
          schema:
            type: object
            properties:
              task:
                $ref: "#/definitions/TaskReference"
        401:
          description: "Unauthorized: Missing authorization header."

  /media/archive/{filename}:
    get:
      tags:
      - media
      summary: "Download the generated media archive."
      operationId: getMediaArchive
      security:
        - Bearer: []
      parameters:
      - name: filename
        in: path
        required: true
        type: string
        description: "The file name of the generated file."
      responses:
        200:
          description: "OK: Successful operation."
          schema:
            type: file
        401:
          description: "Unauthorized: Missing authorization header."
        404:
          description: "Not Found."
        422:
          description: "Unprocessable Entity: Invalid or bad parameter provided."

  /media/archive/upload/zip:
    post:
      tags:
      - media
      summary: "Upload a zipped media file archive."
      operationId: uploadMediaFileArchive
      security:
        - Bearer: []
      responses:
        201:
          description: "OK: Successful operation."
        202:
          description: "Accepted: import will be processed in the background."
          schema:
            type: object
            properties:
              task:
                $ref: "#/definitions/TaskReference"
        401:
          description: "Unauthorized: Missing authorization header."
        403:
          description: "Unauthorized: insufficient permissions."

##############################################################################
# Endpoint - Notes
##############################################################################

  /notes:
    get:
      tags:
      - notes
      summary: "Get information about multiple notes."
      operationId: getNotes
      security:
        - Bearer: []
      parameters:
      - name: gramps_id
        in: query
        required: false
        type: string
        description: "An alternate user managed identifier for a note, usually but not guaranteed to be unique."
      - name: page
        in: query
        required: false
        type: integer
        default: 0
        description: "If provided the page number representing a subset of results to be returned. By default all are returned."
      - name: pagesize
        in: query
        required: false
        type: integer
        default: 20
        description: "The number of items that constitute a page."
      - name: sort
        in: query
        required: false
        type: string
        description: >
          A comma delimited list of keys to sort the result set by.  By default the sort is in ascending order, if the key name starts with a - sign then the sort will be in descending order.  For notes the available keys are:

            Key | Description
            --- | -----------
            change | The time the record was last updated
            gramps_id | The user assigned Gramps identifier for the note item
            private | Indicates whether the record is private or not
            text | The note text
            type | The note type
      - name: filter
        in: query
        required: false
        type: string
        description: "The name of an existing custom filter to be used when generating the result set."
      - name: formats
        in: query
        required: false
        type: string
        description: >
          A comma delimited list of formats to apply to the note text, returning the result under the top level 'formatted' keyword. Supported formats are:


          html
      - name: format_options
        in: query
        required: false
        type: string
        description: >
          A user defined dictionary of options to be used by note formatters that must be provided in JSON format.

          Possible keys in the JSON object:
            Key | Description
            --- | -------
            link_format | Used by the 'html' formatter to format URLs to Gramps-internal links. Must be a template string that can contain '{obj_class}' (which will be replaced by, e.g, 'person'), '{gramps_id}', and '{handle}'.
      - name: rules
        in: query
        required: false
        type: string
        description: >
          A user defined custom filter expression consisting of one of more filter rules to be used when generating the result set.


          This filter is built and applied dynamically, it is not saved like a custom filter. It consists of one or more rules acting in combination, some of which can accept custom filters as arguments.


          The expression must be provided in JSON format and a number of fields are not required and have defaults if not present. The structure is defined as follows:


          {"function": function, "invert": invert, "rules": [{"name": name, "values": [values], "regex": regex}]}


          The function value is a string for the logical operation. Valid values are 'and', 'or' and 'one'. If not present the default is 'and'.


          The invert value is a boolean, true or false, that indicates if the results should be inverted. If not present the default is false.


          The rules consists of the list of rules to be evaluated. It is a mandatory field.


          The name in a rule entry is the name of a predefined rule.  A list of rules with their names and descriptions can be obtained from the filters endpoint. It is a mandatory field.


          The values list in the rule entry is optional and defaults to an empty list if not present.  Some rules take no arguments and others may take one or more arguments of different types that would need to be provided here.


          The regex value is a boolean, true or false, that indicates if text values should be treated as regular expressions. If not present the default is false.
      - name: gql
        in: query
        required: false
        type: string
        description: "A Gramps QL query string that is used to filter the objects."
        example: "tag_list.length >= 10"
      - name: strip
        in: query
        required: false
        type: boolean
        default: false
        description: "Indicates whether keys with empty values should be stripped out of the response or not."
      - name: keys
        in: query
        required: false
        type: string
        description: "A comma delimited list of specific top level keys to return in the response, omitting all others."
      - name: skipkeys
        in: query
        required: false
        type: string
        description: "A comma delimited list of specific top level keys to omit from a response, keeping all others."
      - name: locale
        in: query
        required: false
        type: string
        description: "Specifies the locale to be used where applicable if one other than the current default is desired. Should be a valid language code from the available list of translations."
      - name: backlinks
        in: query
        required: false
        type: boolean
        default: false
        description: "Indicates whether handles to objects referring to the note should be included in the response or not."
      - name: extend
        in: query
        required: false
        type: string
        description: >
          Enables the return of extended record information, allowing a client to fetch most of the available information for the object in one pass without having to perform multiple queries. These additional records are included under the top level 'extended' keyword in the response.


          Accepts a comma delimited list of keys on which it will operate. For notes the possible keys are:
            Key | Records
            --- | -------
            all | Returns all possible records listed below
            tag_list | The list of tags
            backlinks | The lists of backlinks per object type
      responses:
        200:
          description: "OK: Successful operation."
          schema:
            type: array
            items:
              $ref: "#/definitions/Note"
        400:
          description: "Bad Request: Malformed request could not be parsed."
        401:
          description: "Unauthorized: Missing authorization header."
        404:
          description: "Not Found: No notes found."
        422:
          description: "Unprocessable Entity: Invalid or bad parameter provided."
    post:
      tags:
      - notes
      summary: "Add a new note to the database."
      operationId: createNote
      security:
        - Bearer: []
      consumes:
        - application/json
      parameters:
        - in: body
          name: note
          description: The note to add
          schema:
            $ref: "#/definitions/Note"
      responses:
        201:
          description: Created
        400:
          description: "Bad Request: Malformed request could not be parsed."
        401:
          description: "Unauthorized: Missing authorization header."
        422:
          description: "Unprocessable Entity: Invalid or bad parameter provided."


  /notes/{handle}:
    parameters:
      - name: handle
        in: path
        required: true
        type: string
        minLength: 8
        description: "The unique identifier for a note."
    get:
      tags:
      - notes
      summary: "Get information about a specific note."
      operationId: getNote
      security:
        - Bearer: []
      parameters:
      - name: formats
        in: query
        required: false
        type: string
        description: >
          A comma delimited list of formats to apply to the note text, returning the result under the top level 'formatted' keyword. Supported formats are:


          html
      - name: format_options
        in: query
        required: false
        type: string
        description: >
          A user defined dictionary of options to be used by note formatters that must be provided in JSON format.

          Possible keys in the JSON object:
            Key | Description
            --- | -------
            link_format | Used by the 'html' formatter to format URLs to Gramps-internal links. Must be a template string that can contain '{obj_class}' (which will be replaced by, e.g, 'person'), '{gramps_id}', and '{handle}'.
      - name: strip
        in: query
        required: false
        type: boolean
        default: false
        description: "Indicates whether keys with empty values should be stripped out of the response or not."
      - name: keys
        in: query
        required: false
        type: string
        description: "A comma delimited list of specific top level keys to return in the response, omitting all others."
      - name: skipkeys
        in: query
        required: false
        type: string
        description: "A comma delimited list of specific top level keys to omit from a response, keeping all others."
      - name: backlinks
        in: query
        required: false
        type: boolean
        default: false
        description: "Indicates whether handles to objects referring to the note should be included in the response or not."
      - name: extend
        in: query
        required: false
        type: string
        description: >
          Enables the return of extended record information, allowing a client to fetch most of the available information for the object in one pass without having to perform multiple queries. These additional records are included under the top level 'extended' keyword in the response.


          Accepts a comma delimited list of keys on which it will operate. For a note the possible keys are:
            Key | Records
            --- | -------
            all | Returns all possible records listed below
            tag_list | The list of tags
            backlinks | The lists of backlinks per object type
      responses:
        200:
          description: "OK: Successful operation."
          schema:
            $ref: "#/definitions/Note"
        401:
          description: "Unauthorized: Missing authorization header."
        404:
          description: "Not Found: Note not found."
        422:
          description: "Unprocessable Entity: Invalid or bad parameter provided."
    put:
      tags:
      - notes
      summary: "Update the note."
      operationId: updateNote
      security:
        - Bearer: []
      consumes:
        - application/json
      parameters:
        - in: body
          name: source
          description: The updated note
          schema:
            $ref: "#/definitions/Note"
      responses:
        200:
          description: "OK: Successful operation."
          schema:
            type: array
            items:
              $ref: "#/definitions/Transaction"
        400:
          description: "Bad Request: Malformed request could not be parsed."
        401:
          description: "Unauthorized: Missing authorization header."
        422:
          description: "Unprocessable Entity: Invalid or bad parameter provided."
    delete:
      tags:
      - notes
      summary: "Delete the note."
      operationId: deleteNote
      security:
        - Bearer: []
      responses:
        200:
          description: "OK: Successful operation."
          schema:
            type: array
            items:
              $ref: "#/definitions/Transaction"
        400:
          description: "Bad Request: Malformed request could not be parsed."
        401:
          description: "Unauthorized: Missing authorization header."
        422:
          description: "Unprocessable Entity: Invalid or bad parameter provided."


##############################################################################
# Endpoint - Tags
##############################################################################

  /tags:
    get:
      tags:
      - tags
      summary: "Get information about multiple tags."
      operationId: getTags
      security:
        - Bearer: []
      parameters:
      - name: page
        in: query
        required: false
        type: integer
        default: 0
        description: "If provided the page number representing a subset of results to be returned. By default all are returned."
      - name: pagesize
        in: query
        required: false
        type: integer
        default: 20
        description: "The number of items that constitute a page."
      - name: sort
        in: query
        required: false
        type: string
        description: >
          A comma delimited list of keys to sort the result set by.  By default the sort is in ascending order, if the key name starts with a - sign then the sort will be in descending order.  For notes the available keys are:

            Key | Description
            --- | -----------
            change | The time the record was last updated
            color | The color for the tag
            name | The name of the tag
            priority | The priority of the tag
      - name: strip
        in: query
        required: false
        type: boolean
        default: false
        description: "Indicates whether keys with empty values should be stripped out of the response or not."
      - name: keys
        in: query
        required: false
        type: string
        description: "A comma delimited list of specific top level keys to return in the response, omitting all others."
      - name: skipkeys
        in: query
        required: false
        type: string
        description: "A comma delimited list of specific top level keys to omit from a response, keeping all others."
      - name: locale
        in: query
        required: false
        type: string
        description: "Specifies the locale to be used where applicable if one other than the current default is desired. Should be a valid language code from the available list of translations."
      responses:
        200:
          description: "OK: Successful operation."
          schema:
            type: array
            items:
              $ref: "#/definitions/Tag"
        400:
          description: "Bad Request: Malformed request could not be parsed."
        401:
          description: "Unauthorized: Missing authorization header."
        404:
          description: "Not Found: No tags found."
        422:
          description: "Unprocessable Entity: Invalid or bad parameter provided."
    post:
      tags:
      - tags
      summary: "Add a new tag to the database."
      operationId: createTag
      security:
        - Bearer: []
      consumes:
        - application/json
      parameters:
        - in: body
          name: tag
          description: The tag to add
          schema:
            $ref: "#/definitions/Tag"
      responses:
        201:
          description: Created
        400:
          description: "Bad Request: Malformed request could not be parsed."
        401:
          description: "Unauthorized: Missing authorization header."
        422:
          description: "Unprocessable Entity: Invalid or bad parameter provided."


  /tags/{handle}:
    parameters:
      - name: handle
        in: path
        required: true
        type: string
        minLength: 8
        description: "The unique identifier for a tag."
    get:
      tags:
      - tags
      summary: "Get information about a specific tag."
      operationId: getTag
      security:
        - Bearer: []
      parameters:
      - name: strip
        in: query
        required: false
        type: boolean
        default: false
        description: "Indicates whether keys with empty values should be stripped out of the response or not."
      - name: keys
        in: query
        required: false
        type: string
        description: "A comma delimited list of specific top level keys to return in the response, omitting all others."
      - name: skipkeys
        in: query
        required: false
        type: string
        description: "A comma delimited list of specific top level keys to omit from a response, keeping all others."
      responses:
        200:
          description: "OK: Successful operation."
          schema:
            $ref: "#/definitions/Tag"
        401:
          description: "Unauthorized: Missing authorization header."
        404:
          description: "Not Found: Tag not found."
        422:
          description: "Unprocessable Entity: Invalid or bad parameter provided."
    put:
      tags:
      - tags
      summary: "Update the tag."
      operationId: updateTag
      security:
        - Bearer: []
      consumes:
        - application/json
      parameters:
        - in: body
          name: tag
          description: The updated tag
          schema:
            $ref: "#/definitions/Tag"
      responses:
        200:
          description: "OK: Successful operation."
          schema:
            type: array
            items:
              $ref: "#/definitions/Transaction"
        400:
          description: "Bad Request: Malformed request could not be parsed."
        401:
          description: "Unauthorized: Missing authorization header."
        422:
          description: "Unprocessable Entity: Invalid or bad parameter provided."
    delete:
      tags:
      - tags
      summary: "Delete the tag."
      operationId: deleteTag
      security:
        - Bearer: []
      responses:
        200:
          description: "OK: Successful operation."
          schema:
            type: array
            items:
              $ref: "#/definitions/Transaction"
        400:
          description: "Bad Request: Malformed request could not be parsed."
        401:
          description: "Unauthorized: Missing authorization header."
        422:
          description: "Unprocessable Entity: Invalid or bad parameter provided."


##############################################################################
# Endpoint - Objects
##############################################################################

  /objects:
    post:
      tags:
      - objects
      summary: "Add one or more new objects to the database."
      operationId: createObjects
      security:
        - Bearer: []
      consumes:
        - application/json
      parameters:
        - in: body
          name: objects
          description: The objects to add. Should be a list of Person, Family, Event, Place, Source, Citation, Repository, Media, or Tag object.
          schema:
            type: array
            items:
              type: object
      responses:
        201:
          description: Created
        400:
          description: "Bad Request: Malformed request could not be parsed."
        401:
          description: "Unauthorized: Missing authorization header."
        422:
          description: "Unprocessable Entity: Invalid or bad parameter provided."

  /objects/delete/:
    post:
      tags:
      - objects
      summary: "Delete all objects in the database."
      operationId: deleteObjects
      security:
        - Bearer: []
      consumes:
        - application/json
      parameters:
        - name: namespaces
          in: query
          required: false
          type: string
          description: "A comma delimited list of object types to be deleted."
          example: people,families,events
      responses:
        200:
          description: "OK: Successful operation."
        202:
          description: "Accepted: objects will be deleted in the background."
          schema:
            type: object
            properties:
              task:
                $ref: "#/definitions/TaskReference"
        401:
          description: "Unauthorized: Missing authorization header or token not fresh."
        422:
          description: "Unprocessable Entity: Invalid or bad parameter provided."


##############################################################################
# Endpoint - Transactions
##############################################################################

  /transactions:
    post:
      tags:
      - transactions
      summary: "Commit a raw database transaction."
      operationId: newTransaction
      security:
        - Bearer: []
      consumes:
        - application/json
      parameters:
        - name: undo
          in: query
          required: false
          type: boolean
          description: "If true, apply the inverse of the transaction."
        - name: force
          in: query
          required: false
          type: boolean
          description: "If true, force applying the transaction even if objects have been modified."
        - name: background
          in: query
          required: false
          type: boolean
          description: "If true, the transactions will be applied in the background and status 202 will be returned."
        - in: body
          name: source
          description: The database transaction
          schema:
            type: array
            items:
              $ref: "#/definitions/Transaction"
      responses:
        200:
          description: "OK: Successful operation."
          schema:
            type: array
            items:
              $ref: "#/definitions/Transaction"
        202:
          description: "Accepted: transactions will be applied in the background."
          schema:
            type: object
            properties:
              task:
                $ref: "#/definitions/TaskReference"
        400:
          description: "Bad Request: Malformed request could not be parsed."
        401:
          description: "Unauthorized: Missing authorization header."
        403:
          description: "Unauthorized: Insufficient permissions."
        409:
          description: "Conflict: Objects have changed."
        422:
          description: "Unprocessable Entity: Invalid or bad parameter provided."

  /transactions/history/:
    get:
      tags:
      - transactions
      summary: "Show the history of database transactions."
      operationId: getTransactionHistory
      security:
        - Bearer: []
      parameters:
      - name: old
        in: query
        required: false
        type: boolean
        description: "Whether to include the raw object data before the change."
      - name: new
        in: query
        required: false
        type: boolean
        description: "Whether to include the raw object data after the change."
      - name: page
        in: query
        required: false
        type: integer
        default: 0
        description: "If provided the page number representing a subset of results to be returned. By default all are returned."
      - name: pagesize
        in: query
        required: false
        type: integer
        default: 20
        description: "The number of items that constitute a page."
      - name: sort
        in: query
        required: false
        type: string
        description: "Sort the transactions. Can be 'id' to sort ascending, '-id' to sort descending."
      - name: before
        in: query
        required: false
        type: number
        description: "A Unix timestamp. If provided, will only return transactions committed before that point in time."
      - name: after
        in: query
        required: false
        type: number
        description: "A Unix timestamp. If provided, will only return transactions committed after that point in time."
      responses:
        200:
          description: "OK: Successful operation."
          schema:
            type: array
            items:
              $ref: "#/definitions/UndoTransaction"
        400:
          description: "Bad Request: Malformed request could not be parsed."
        401:
          description: "Unauthorized: Missing authorization header."
        422:
          description: "Unprocessable Entity: Invalid or bad parameter provided."

  /transactions/history/{transaction_id}:
    get:
      tags:
      - transactions
      summary: "Show the history of database transactions."
      operationId: getTransactionHistory
      security:
        - Bearer: []
      parameters:
      - name: transaction_id
        in: path
        required: true
        type: integer
        description: "The ID of the transaction."
      - name: old
        in: query
        required: false
        type: boolean
        description: "Whether to include the raw object data before the change."
      - name: new
        in: query
        required: false
        type: boolean
        description: "Whether to include the raw object data after the change."
      responses:
        200:
          description: "OK: Successful operation."
          schema:
            $ref: "#/definitions/UndoTransaction"
        400:
          description: "Bad Request: Malformed request could not be parsed."
        401:
          description: "Unauthorized: Missing authorization header."
        422:
          description: "Unprocessable Entity: Invalid or bad parameter provided."



##############################################################################
# Endpoint - Types
##############################################################################

  /types:
    get:
      tags:
      - types
      summary: "Get all available default and custom Gramps record types."
      operationId: getTypes
      security:
        - Bearer: []
      parameters:
      - name: locale
        in: query
        required: false
        type: boolean
        description: "Return results in current locale when possible."
      responses:
        200:
          description: "OK: Successful operation."
          schema:
            $ref: "#/definitions/Types"
        401:
          description: "Unauthorized: Missing authorization header."
        422:
          description: "Unprocessable Entity: Invalid or bad parameter provided."


  /types/default:
    get:
      tags:
      - types
      summary: "Get all available Gramps default record types."
      operationId: getDefaultTypes
      security:
        - Bearer: []
      parameters:
      - name: locale
        in: query
        required: false
        type: boolean
        description: "Return results in current locale when possible."
      responses:
        200:
          description: "OK: Successful operation."
          schema:
            $ref: "#/definitions/DefaultTypes"
        401:
          description: "Unauthorized: Missing authorization header."
        422:
          description: "Unprocessable Entity: Invalid or bad parameter provided."


  /types/default/{datatype}:
    get:
      tags:
      - types
      summary: "Get the list of values for a specific Gramps default record type."
      operationId: getDefaultType
      security:
        - Bearer: []
      parameters:
      - name: datatype
        in: path
        required: true
        type: string
        description: "The Gramps default record type."
      - name: locale
        in: query
        required: false
        type: boolean
        description: "Return results in current locale when possible."
      responses:
        200:
          description: "OK: Successful operation."
          schema:
            description: "The list of values for a specific Gramps default record type."
            type: array
            items:
              type: string
            example:
              - Custom
              - Audio
              - Book
        401:
          description: "Unauthorized: Missing authorization header."
        404:
          description: "Not Found: Gramps default record type not found."
        422:
          description: "Unprocessable Entity: Invalid or bad parameter provided."


  /types/default/{datatype}/map:
    get:
      tags:
      - types
      summary: "Get the mapping for a specific Gramps default record type."
      operationId: getDefaultTypeMap
      security:
        - Bearer: []
      parameters:
      - name: datatype
        in: path
        required: true
        type: string
        description: "The Gramps default record type."
      responses:
        200:
          description: "OK: Successful operation."
          schema:
            $ref: "#/definitions/DefaultTypeMap"
        401:
          description: "Unauthorized: Missing authorization header."
        404:
          description: "Not Found: Gramps default record type not found."
        422:
          description: "Unprocessable Entity: Invalid or bad parameter provided."


  /types/custom:
    get:
      tags:
      - types
      summary: "Get all available Gramps custom record types."
      operationId: getCustomTypes
      security:
        - Bearer: []
      parameters:
      - name: locale
        in: query
        required: false
        type: boolean
        description: "Return results in current locale when possible."
      responses:
        200:
          description: "OK: Successful operation."
          schema:
            $ref: "#/definitions/CustomTypes"
        401:
          description: "Unauthorized: Missing authorization header."
        422:
          description: "Unprocessable Entity: Invalid or bad parameter provided."


  /types/custom/{datatype}:
    get:
      tags:
      - types
      summary: "Get the list of values for a specific Gramps custom record type."
      operationId: getCustomType
      security:
        - Bearer: []
      parameters:
      - name: datatype
        in: path
        required: true
        type: string
        description: "The Gramps custom record type."
      - name: locale
        in: query
        required: false
        type: boolean
        description: "Return results in current locale when possible."
      responses:
        200:
          description: "OK: Successful operation."
          schema:
            description: "The list of values for a specific Gramps custom record type."
            type: array
            items:
              type: string
            example:
              - Microfilm
        401:
          description: "Unauthorized: Missing authorization header."
        404:
          description: "Not Found: Gramps custom record type not found."
        422:
          description: "Unprocessable Entity: Invalid or bad parameter provided."


##############################################################################
# Endpoint - NameFormats
##############################################################################

  /name-formats:
    get:
      tags:
      - name-formats
      summary: "Get a list of name formats."
      operationId: getNameFormats
      security:
        - Bearer: []
      responses:
        200:
          description: "OK: Successful operation."
          schema:
            type: array
            items:
              $ref: "#/definitions/NameFormat"
        401:
          description: "Unauthorized: Missing authorization header."


##############################################################################
# Endpoint - NameGroups
##############################################################################

  /name-groups:
    get:
      tags:
      - name-groups
      summary: "Get a list of name group mappings."
      operationId: getNameGroupMappings
      security:
        - Bearer: []
      responses:
        200:
          description: "OK: Successful operation."
          schema:
            type: array
            items:
              $ref: "#/definitions/NameGroupMapping"
        401:
          description: "Unauthorized: Missing authorization header."
        403:
          description: "Unauthorized: insufficient permissions."


  /name-groups/{surname}:
    get:
      tags:
      - name-groups
      summary: "Get name group mapping for a given surname."
      operationId: getNameGroupMapping
      security:
        - Bearer: []
      parameters:
      - name: surname
        in: path
        required: true
        type: string
        description: "The surname for which to get the grouping."
      responses:
        200:
          description: "OK: Successful operation."
          schema:
            $ref: "#/definitions/NameGroupMapping"
        400:
          description: "Bad Request: Malformed request could not be parsed."
        401:
          description: "Unauthorized: Missing authorization header."


  /name-groups/{surname}/{group}:
    post:
      tags:
      - name-groups
      summary: "Set name group mapping for a given surname."
      operationId: setNameGroupMapping
      security:
        - Bearer: []
      parameters:
      - name: surname
        in: path
        required: true
        type: string
        description: "The surname to set the mapping for."
      - name: group
        in: path
        required: true
        type: string
        description: "The group to map the surname to."
      responses:
        200:
          description: "OK: Successful operation."
          schema:
            $ref: "#/definitions/NameGroupMapping"
        400:
          description: "Bad Request: Malformed request could not be parsed."
        401:
          description: "Unauthorized: Missing authorization header."
        404:
          description: "Not Found: Missing surname."


##############################################################################
# Endpoint - Bookmarks
##############################################################################

  /bookmarks:
    get:
      tags:
      - bookmarks
      summary: "Get all bookmarks."
      operationId: getAllBookmarks
      security:
        - Bearer: []
      responses:
        200:
          description: "OK: Successful operation."
          schema:
            $ref: "#/definitions/Bookmarks"
        401:
          description: "Unauthorized: Missing authorization header."


  /bookmarks/{namespace}:
    get:
      tags:
      - bookmarks
      summary: "Get bookmarks for a given category."
      operationId: getBookmarks
      security:
        - Bearer: []
      parameters:
      - name: namespace
        in: path
        required: true
        type: string
        description: "The namespace or category for the bookmarks."
      responses:
        200:
          description: "OK: Successful operation."
          schema:
            type: array
            items:
              type: string
        401:
          description: "Unauthorized: Missing authorization header."
        404:
          description: "Not Found: Bookmark type not found."


  /bookmarks/{namespace}/{handle}:
    put:
      tags:
      - bookmarks
      summary: "Add a bookmark to a given category."
      operationId: addBookmark
      security:
        - Bearer: []
      parameters:
      - name: namespace
        in: path
        required: true
        type: string
        description: "The namespace or category for the bookmarks."
      - name: handle
        in: path
        required: true
        type: string
        description: "The object's handle."
      responses:
        200:
          description: "OK: Successful operation."
          schema:
            type: array
            items:
              type: string
        401:
          description: "Unauthorized: Missing authorization header."
        404:
          description: "Not Found: Bookmark type or handle not found."
    delete:
      tags:
      - bookmarks
      summary: "Delte a bookmark from a given category."
      operationId: deleteBookmark
      security:
        - Bearer: []
      parameters:
      - name: namespace
        in: path
        required: true
        type: string
        description: "The namespace or category for the bookmarks."
      - name: handle
        in: path
        required: true
        type: string
        description: "The object's handle."
      responses:
        200:
          description: "OK: Successful operation."
          schema:
            type: array
            items:
              type: string
        401:
          description: "Unauthorized: Missing authorization header."
        404:
          description: "Not Found: Bookmark type not found or bookmark does not exist."


##############################################################################
# Endpoint - Filters
##############################################################################

  /filters:
    get:
      tags:
      - filters
      summary: "Get all custom filters and rules for all namespaces."
      operationId: getAllFilters
      security:
        - Bearer: []
      responses:
        200:
          description: "OK: Successful operation."
          schema:
            type: object
            properties:
              people:
                $ref: "#/definitions/NamespaceFilters"
              families:
                $ref: "#/definitions/NamespaceFilters"
              events:
                $ref: "#/definitions/NamespaceFilters"
              places:
                $ref: "#/definitions/NamespaceFilters"
              citations:
                $ref: "#/definitions/NamespaceFilters"
              sources:
                $ref: "#/definitions/NamespaceFilters"
              repositories:
                $ref: "#/definitions/NamespaceFilters"
              media:
                $ref: "#/definitions/NamespaceFilters"
              notes:
                $ref: "#/definitions/NamespaceFilters"
        401:
          description: "Unauthorized: Missing authorization header."


  /filters/{namespace}:
    get:
      tags:
      - filters
      summary: "Get custom filters and rules for a given namespace or category."
      operationId: getFilters
      security:
        - Bearer: []
      parameters:
      - name: namespace
        in: path
        required: true
        type: string
        description: "The namespace or category for the filters."
      - name: rules
        in: query
        required: false
        type: string
        description: "A comma delimited list of specific filter rules to be returned."
      - name: filters
        in: query
        required: false
        type: string
        description: "A comma delimited list of specific custom filters to be returned."
      responses:
        200:
          description: "OK: Successful operation."
          schema:
            $ref: "#/definitions/NamespaceFilters"
        401:
          description: "Unauthorized: Missing authorization header."
        404:
          description: "Not Found: Namespace not found."

    post:
      tags:
      - filters
      summary: "Create a custom filter."
      operationId: createFilter
      security:
        - Bearer: []
      parameters:
      - name: namespace
        in: path
        required: true
        type: string
        description: "The namespace or category for the custom filter."
      - name: filter
        in: body
        required: true
        description: "The custom filter to create."
        schema:
          $ref: "#/definitions/CustomFilter"
      responses:
        200:
          description: "OK: Successful operation."
        401:
          description: "Unauthorized: Missing expected credentials."
        403:
          description: "Forbidden: Bad credentials, authentication failed."

    put:
      tags:
      - filters
      summary: "Update a custom filter."
      operationId: updateFilter
      security:
        - Bearer: []
      parameters:
      - name: namespace
        in: path
        required: true
        type: string
        description: "The namespace or category for the custom filter."
      - name: filter
        in: body
        required: true
        description: "The custom filter to update."
        schema:
          $ref: "#/definitions/CustomFilter"
      responses:
        200:
          description: "OK: Successful operation."
        401:
          description: "Unauthorized: Missing expected credentials."
        403:
          description: "Forbidden: Bad credentials, authentication failed."


  /filters/{namespace}/{name}:
    get:
      tags:
      - filters
      summary: "Get a custom filter for a given namespace or category."
      operationId: getFilter
      security:
        - Bearer: []
      parameters:
      - name: namespace
        in: path
        required: true
        type: string
        description: "The namespace or category for the custom filter."
      - name: name
        in: path
        required: true
        type: string
        description: "The name of a custom filter."
      responses:
        200:
          description: "OK: Successful operation."
          schema:
            $ref: "#/definitions/CustomFilter"
        401:
          description: "Unauthorized: Missing authorization header."
        404:
          description: "Not Found: Namespace or filter not found."

    delete:
      tags:
      - filters
      summary: "Delete a custom filter in a given namespace or category."
      operationId: deleteFilter
      security:
        - Bearer: []
      parameters:
      - name: namespace
        in: path
        required: true
        type: string
        description: "The namespace or category for the custom filter."
      - name: name
        in: path
        required: true
        type: string
        description: "The name of the custom filter."
      - name: force
        in: query
        required: false
        type: string
        description: "Force delete custom filter and all filters that depend upon it."
      responses:
        200:
          description: "OK: Successful operation."
        401:
          description: "Unauthorized: Missing expected credentials."
        403:
          description: "Forbidden: Bad credentials, authentication failed."


##############################################################################
# Endpoint - Translations
##############################################################################

  /translations:
    get:
      tags:
      - translations
      summary: "Get information about available translations."
      operationId: getTranslations
      security:
        - Bearer: []
      parameters:
      - name: locale
        in: query
        required: false
        type: string
        description: "Specifies the language code of the locale to be used as the current locale."
      - name: sort
        in: query
        required: false
        type: string
        default: "language"
        description: >
          A comma delimited list of keys to sort the result set by.  By default the sort is in ascending order, if the key name starts with a - sign then the sort will be in descending order.  For translations the available keys are:

            Key | Description
            --- | -----------
            current | The name of the language in the current locale
            default | The name of the language in the default locale
            language | The language code
            native | The native name of the language in it's own locale
      responses:
        200:
          description: "OK: Successful operation."
          schema:
            type: array
            items:
              $ref: "#/definitions/Language"
        401:
          description: "Unauthorized: Missing authorization header."


  /translations/{language}:
    get:
      tags:
      - translations
      summary: "Get a translation in a specific language."
      operationId: getTranslation
      security:
        - Bearer: []
      parameters:
      - name: language
        in: path
        required: true
        type: string
        description: "The language code or identifier."
      - name: strings
        in: query
        required: true
        type: string
        description: "The list of strings to be translated. These must be provided in JSON format."
      responses:
        200:
          description: "OK: Successful operation."
          schema:
            type: array
            items:
              $ref: "#/definitions/Translation"
        400:
          description: "Bad Request: Malformed request could not be parsed."
        401:
          description: "Unauthorized: Missing authorization header."
        404:
          description: "Not Found: Language code was not found."
        422:
          description: "Unprocessable Entity: Invalid or bad parameter provided."
    post:
      tags:
      - translations
      summary: "Get a translation in a specific language."
      operationId: postTranslation
      security:
        - Bearer: []
      parameters:
      - name: language
        in: path
        required: true
        type: string
        description: "The language code or identifier."
      - name: strings
        in: body
        required: true
        type: string
        description: "The list of strings to be translated. These must be provided in JSON format."
      responses:
        200:
          description: "OK: Successful operation."
          schema:
            type: array
            items:
              $ref: "#/definitions/Translation"
        400:
          description: "Bad Request: Malformed request could not be parsed."
        401:
          description: "Unauthorized: Missing authorization header."
        404:
          description: "Not Found: Language code was not found."
        422:
          description: "Unprocessable Entity: Invalid or bad parameter provided."

##############################################################################
# Endpoint - Relations
##############################################################################

  /relations/{handle1}/{handle2}:
    get:
      tags:
      - relations
      summary: "Get description of most direct relationship between two people if one exists."
      operationId: getRelation
      security:
        - Bearer: []
      parameters:
      - name: handle1
        in: path
        required: true
        type: string
        description: "The handle of the first person."
      - name: handle2
        in: path
        required: true
        type: string
        description: "The handle of the second person."
      - name: depth
        in: query
        required: false
        type: integer
        default: 15
        description: "Depth for the search, default is 15 generations."
      - name: locale
        in: query
        required: false
        type: string
        description: "Specifies the locale for the translated string if one other than the current default is desired. Should be a valid language code from the available list of translations."
      responses:
        200:
          description: "OK: Successful operation."
          schema:
            $ref: "#/definitions/Relationship"
        401:
          description: "Unauthorized: Missing authorization header."
        404:
          description: "Not Found: One of the handles was not found."
        422:
          description: "Unprocessable Entity: Invalid or bad parameter provided."


  /relations/{handle1}/{handle2}/all:
    get:
      tags:
      - relations
      summary: "Get descriptions for all possible relationships between two people if any exist."
      operationId: getRelations
      security:
        - Bearer: []
      parameters:
      - name: handle1
        in: path
        required: true
        type: string
        description: "The handle of the first person."
      - name: handle2
        in: path
        required: true
        type: string
        description: "The handle of the second person."
      - name: depth
        in: query
        required: false
        type: integer
        default: false
        description: "Depth for the search, default is 15 generations."
      - name: locale
        in: query
        required: false
        type: string
        description: "Specifies the locale for the translated string if one other than the current default is desired. Should be a valid language code from the available list of translations."
      responses:
        200:
          description: "OK: Successful operation."
          schema:
            $ref: "#/definitions/Relationships"
        401:
          description: "Unauthorized: Missing authorization header."
        404:
          description: "Not Found: One of the handles was not found."
        422:
          description: "Unprocessable Entity: Invalid or bad parameter provided."


##############################################################################
# Endpoint - Living
##############################################################################

  /living/{handle}:
    get:
      tags:
      - living
      summary: "Get whether or not a person is living."
      operationId: getAlive
      security:
        - Bearer: []
      parameters:
      - name: handle
        in: path
        required: true
        type: string
        description: "The handle of the person to evaluate."
      - name: average_generation_gap
        in: query
        required: false
        type: integer
        default: 20
        description: "Average number of years between generations."
      - name: max_age_probably_alive
        in: query
        required: false
        type: integer
        default: 110
        description: "Maximum possible age in years someone could be considered alive."
      - name: max_sibling_age_difference
        in: query
        required: false
        type: integer
        default: 20
        description: "Maximum possible age difference in years between youngest and oldest sibling."
      responses:
        200:
          description: "OK: Successful operation."
          schema:
            $ref: "#/definitions/Living"
        401:
          description: "Unauthorized: Missing authorization header."
        404:
          description: "Not Found: Handle was not found."
        422:
          description: "Unprocessable Entity: Invalid or bad parameter provided."


  /living/{handle}/dates:
    get:
      tags:
      - living
      summary: "Get estimated birth and death dates for a person."
      operationId: getAliveDates
      security:
        - Bearer: []
      parameters:
      - name: handle
        in: path
        required: true
        type: string
        description: "The handle of the person to evaluate."
      - name: average_generation_gap
        in: query
        required: false
        type: integer
        default: 20
        description: "Average number of years between generations."
      - name: max_age_probably_alive
        in: query
        required: false
        type: integer
        default: 110
        description: "Maximum possible age in years someone could be considered alive."
      - name: max_sibling_age_difference
        in: query
        required: false
        type: integer
        default: 20
        description: "Maximum possible age difference in years between youngest and oldest sibling."
      - name: locale
        in: query
        required: false
        type: string
        description: "Specifies the locale for the date string if one other than the current default is desired."
      responses:
        200:
          description: "OK: Successful operation."
          schema:
            $ref: "#/definitions/LivingDates"
        401:
          description: "Unauthorized: Missing authorization header."
        404:
          description: "Not Found: Handle was not found."
        422:
          description: "Unprocessable Entity: Invalid or bad parameter provided."


##############################################################################
# Endpoint - Timelines
##############################################################################

  /timelines/people/:
    get:
      tags:
      - timelines
      summary: "Get the timeline for a group of people."
      operationId: getPeopleTimeline
      security:
        - Bearer: []
      parameters:
      - name: anchor
        in: query
        required: false
        type: string
        description: "If provided the handle of a person to anchor the timeline."
      - name: dates
        in: query
        required: false
        type: string
        description: >
          A date range to bound the timeline that may be provided in one of three formats as follows:


            Format | Description
            ------ | -----------
            -y/m/d | Match everything before the provided end date
            y/m/d-y/m/d | Match everything in the given date range
            y/m/d- | Match everthing after the provided start date

          Note if an anchor person was provided the timeline is usually bound by the first and last recorded event of their lives and this will override that behaviour. If this is not used and an anchor person is present the timeline boundaries can still be altered using the first and last parameters.
      - name: first
        in: query
        required: false
        type: boolean
        default: true
        description: "If an anchor person was provided then indicates whether or not events dated prior to the first event for the anchor person should be discarded or not. Note if the dates parameter is used this has no effect."
      - name: last
        in: query
        required: false
        type: boolean
        default: true
        description: "If an anchor person was provided then indicates whether or not events dated after the last event for the anchor person should be discarded or not. Note if the date parameter has been used this has no effect."
      - name: handles
        in: query
        required: false
        type: string
        minLength: 8
        description: "A comma delimited list of handles for specific people to put on the timeline. If not provided everyone in the database is evaluated."
      - name: filter
        in: query
        required: false
        type: string
        description: "The name of an existing custom people filter to be applied to generate the list of people to put on the timeline."
      - name: rules
        in: query
        required: false
        type: string
        description: >
          A user defined custom filter expression consisting of one of more filter rules to be used when generating the result set.


          This filter is built and applied dynamically, it is not saved like a custom filter. It consists of one or more rules acting in combination, some of which can accept custom filters as arguments.


          The expression must be provided in JSON format and a number of fields are not required and have defaults if not present. The structure is defined as follows:


          {"function": function, "invert": invert, "rules": [{"name": name, "values": [values], "regex": regex}]}


          The function value is a string for the logical operation. Valid values are 'and', 'or' and 'one'. If not present the default is 'and'.


          The invert value is a boolean, true or false, that indicates if the results should be inverted. If not present the default is false.


          The rules consists of the list of rules to be evaluated. It is a mandatory field.


          The name in a rule entry is the name of a predefined rule.  A list of rules with their names and descriptions can be obtained from the filters endpoint. It is a mandatory field.


          The values list in the rule entry is optional and defaults to an empty list if not present.  Some rules take no arguments and others may take one or more arguments of different types that would need to be provided here.


          The regex value is a boolean, true or false, that indicates if text values should be treated as regular expressions. If not present the default is false.
      - name: events
        in: query
        required: false
        type: string
        description: >
          If present a comma delimited list of specific events that should be considered for inclusion for the people. Note birth and death events are always included. If not present the default behaviour is to return all events.


          Note the event names may be for specific default or custom events, no distinction is made.
      - name: event_classes
        in: query
        required: false
        type: string
        description: >
          If present a comma delimited list identifying the classes of events that should be considered for inclusion for the people. Note that the birth and death events are always included. If not present the default behaviour is to return all events. A list of available event classes is as follows:


            Keyword | Contents
            ------- | --------
            vital | Birth, Adoption, Baptism, Death, Burial, Cremation
            family | Engagement, Marriage, Marriage Settlement, Marriage License, Marriage Contract, Marriage Banns, Marriage, Divorce Filing, Divorce, Annulment, Alternate Marriage
            religious | Christening, Adult Christening, Confirmation, First Communion, Blessing, Bar Mitzvah, Bas Mitzvah, Religion
            vocational | Occupation, Retirement, Elected, Military Service, Ordination
            academic | Education, Degree, Graduation
            travel | Emigration, Immigration, Naturalization
            legal | Probate, Will
            residence | Residence, Census, Property
            other | Cause of Death, Medical Information, Title of Nobility, Number of Marriages
            custom | All user defined custom events
      - name: ratings
        in: query
        required: false
        type: boolean
        default: false
        description: "Indicates whether or not to include total citation count and highest confidence score."
      - name: precision
        in: query
        required: false
        type: integer
        default: 1
        description: >
          Selects the number of significant levels for the string representation. Values may be:

            Precision | Description
            --------- | -----------
            1 | Only the most significant level (year, month, day)
            2 | Only the two most significant levels (year, month, day)
            3 | At most three items of signifance (year, month, day)
      - name: locale
        in: query
        required: false
        type: string
        description: "Specifies the locale to be used where applicable if one other than the current default is desired. Should be a valid language code from the available list of translations."
      - name: discard_empty
        in: query
        required: false
        type: boolean
        default: true
        description: "Indicates whether or not undated events should be discarded. It is recommended to leave this at the default of true."
      - name: omit_anchor
        in: query
        required: false
        type: boolean
        default: true
        description: "Indicates whether or not information for the person the timeline is for should be included in the response for events that pertain specifically to that person. It is recommended to leave this at the default of true."
      - name: page
        in: query
        required: false
        type: integer
        default: 0
        description: "If provided the page number representing a subset of results to be returned. By default all are returned."
      - name: pagesize
        in: query
        required: false
        type: integer
        default: 20
        description: "The number of items that constitute a page."
      - name: strip
        in: query
        required: false
        type: boolean
        default: false
        description: "Indicates whether keys with empty values should be stripped out of the response or not."
      - name: keys
        in: query
        required: false
        type: string
        description: "A comma delimited list of specific top level keys to return in the response, omitting all others."
      - name: skipkeys
        in: query
        required: false
        type: string
        description: "A comma delimited list of specific top level keys to omit from a response, keeping all others."
      responses:
        200:
          description: "OK: Successful operation."
          schema:
            $ref: "#/definitions/TimelineEventProfile"
        401:
          description: "Unauthorized: Missing authorization header."
        422:
          description: "Unprocessable Entity: Invalid or bad parameter provided."


  /timelines/families/:
    get:
      tags:
      - timelines
      summary: "Get the timeline for all the people in a group of families."
      operationId: getFamiliesTimeline
      security:
        - Bearer: []
      parameters:
      - name: handles
        in: query
        required: false
        type: string
        minLength: 8
        description: "A comma delimited list of handles for specific families to put on the timeline. If not provided every family in the database is evaluated."
      - name: dates
        in: query
        required: false
        type: string
        description: >
          A date range to bound the timeline that may be provided in one of three formats as follows:


            Format | Description
            ------ | -----------
            -y/m/d | Match everything before the provided end date
            y/m/d-y/m/d | Match everything in the given date range
            y/m/d- | Match everthing after the provided start date
      - name: filter
        in: query
        required: false
        type: string
        description: "The name of an existing custom family filter to be applied to generate the list of families to put on the timeline."
      - name: rules
        in: query
        required: false
        type: string
        description: >
          A user defined custom filter expression consisting of one of more filter rules to be used when generating the result set.


          This filter is built and applied dynamically, it is not saved like a custom filter. It consists of one or more rules acting in combination, some of which can accept custom filters as arguments.


          The expression must be provided in JSON format and a number of fields are not required and have defaults if not present. The structure is defined as follows:


          {"function": function, "invert": invert, "rules": [{"name": name, "values": [values], "regex": regex}]}


          The function value is a string for the logical operation. Valid values are 'and', 'or' and 'one'. If not present the default is 'and'.


          The invert value is a boolean, true or false, that indicates if the results should be inverted. If not present the default is false.


          The rules consists of the list of rules to be evaluated. It is a mandatory field.


          The name in a rule entry is the name of a predefined rule.  A list of rules with their names and descriptions can be obtained from the filters endpoint. It is a mandatory field.


          The values list in the rule entry is optional and defaults to an empty list if not present.  Some rules take no arguments and others may take one or more arguments of different types that would need to be provided here.


          The regex value is a boolean, true or false, that indicates if text values should be treated as regular expressions. If not present the default is false.
      - name: events
        in: query
        required: false
        type: string
        description: >
          If present a comma delimited list of specific events that should be considered for inclusion for the people in the families. Note birth and death events are always included. If not present the default behaviour is to return all events.


          Note the event names may be for specific default or custom events, no distinction is made.
      - name: event_classes
        in: query
        required: false
        type: string
        description: >
          If present a comma delimited list identifying the classes of events that should be considered for inclusion for the people in the families. Note that the birth and death events are always included. If not present the default behaviour is to return all events. A list of available event classes is as follows:


            Keyword | Contents
            ------- | --------
            vital | Birth, Adoption, Baptism, Death, Burial, Cremation
            family | Engagement, Marriage, Marriage Settlement, Marriage License, Marriage Contract, Marriage Banns, Marriage, Divorce Filing, Divorce, Annulment, Alternate Marriage
            religious | Christening, Adult Christening, Confirmation, First Communion, Blessing, Bar Mitzvah, Bas Mitzvah, Religion
            vocational | Occupation, Retirement, Elected, Military Service, Ordination
            academic | Education, Degree, Graduation
            travel | Emigration, Immigration, Naturalization
            legal | Probate, Will
            residence | Residence, Census, Property
            other | Cause of Death, Medical Information, Title of Nobility, Number of Marriages
            custom | All user defined custom events
      - name: ratings
        in: query
        required: false
        type: boolean
        default: false
        description: "Indicates whether or not to include total citation count and highest confidence score."
      - name: locale
        in: query
        required: false
        type: string
        description: "Specifies the locale to be used where applicable if one other than the current default is desired. Should be a valid language code from the available list of translations."
      - name: discard_empty
        in: query
        required: false
        type: boolean
        default: true
        description: "Indicates whether or not undated events should be discarded. It is recommended to leave this at the default of true."
      - name: page
        in: query
        required: false
        type: integer
        default: 0
        description: "If provided the page number representing a subset of results to be returned. By default all are returned."
      - name: pagesize
        in: query
        required: false
        type: integer
        default: 20
        description: "The number of items that constitute a page."
      - name: strip
        in: query
        required: false
        type: boolean
        default: false
        description: "Indicates whether keys with empty values should be stripped out of the response or not."
      - name: keys
        in: query
        required: false
        type: string
        description: "A comma delimited list of specific top level keys to return in the response, omitting all others."
      - name: skipkeys
        in: query
        required: false
        type: string
        description: "A comma delimited list of specific top level keys to omit from a response, keeping all others."
      responses:
        200:
          description: "OK: Successful operation."
          schema:
            $ref: "#/definitions/TimelineEventProfile"
        401:
          description: "Unauthorized: Missing authorization header."
        422:
          description: "Unprocessable Entity: Invalid or bad parameter provided."


##############################################################################
# Endpoint - Search
##############################################################################

  /search:
    get:
      tags:
      - search
      summary: "Perform a full-text search on multiple objects."
      operationId: getSearch
      security:
        - Bearer: []
      parameters:
      - name: query
        in: query
        required: true
        type: string
        description: "The search string."
      - name: page
        in: query
        required: false
        type: integer
        default: 1
        description: "The page number representing the subset of search results to be returned."
      - name: pagesize
        in: query
        required: false
        type: integer
        default: 20
        description: "The number of search results that constitute a page."
      - name: type
        in: query
        required: false
        type: string
        description: "A comma delimited list of object types to include."
        example: person,family,source
      - name: sort
        in: query
        required: false
        type: string
        description: >
          A comma delimited list of keys to sort the result set by.  By default the sort is in ascending order, if the key name starts with a - sign then the sort will be in descending order. For search the available keys are:

            Key | Description
            --- | -----------
            change | The time the record was last updated
            type | The type of object (e.g. person)
      - name: strip
        in: query
        required: false
        type: boolean
        default: false
        description: "Indicates whether keys with empty values should be stripped out of primary objects in the response or not."
      - name: locale
        in: query
        required: false
        type: string
        description: "Specifies the locale to be used where applicable if one other than the current default is desired. Should be a valid language code from the available list of translations."
      - name: profile
        in: query
        required: false
        type: string
        description: >
          Enables the return of summarized information about a person, family, or event in a more readily consumable format. This additional information is returned under the top level 'profile' keyword in the response.


          Accepts a comma delimited list of possible objects to be provided which may vary by type. A list of all possible objects is:
            Object | Contents
            ------ | --------
            all | Returns all information below
            age | Returns age at time of a personal event
            self | Returns name, sex, birth and death information and is an implied default when events or families specified
            span | Returns elapsed time span from union that formed the family and familial events
            events | Returns event list with name, date and location
            families | Returns family information with parents, children, and key relationship between parents
      - name: name_format
        in: query
        required: false
        type: string
        description: >
          Specifies the format for the values corresponding to the name_display key
          Intended for setting the full person's name format including given name, surnames, etc. by the user
          Refer to gramps.gen.display.name module for the format string syntax
      - name: semantic
        in: query
        required: false
        type: boolean
        default: false
        description: "Indicates whether semantic search should be used rather than full-text search (the default)."
      responses:
        200:
          description: "OK: Successful operation."
          schema:
            type: array
            items:
              $ref: "#/definitions/SearchResult"
        401:
          description: "Unauthorized: Missing authorization header."
        422:
          description: "Unprocessable Entity: Invalid or bad parameter provided."

  /search/index/:
    post:
      tags:
      - search
      summary: "Trigger a reindex of the search index."
      operationId: reindexSearch
      security:
        - Bearer: []
      parameters:
      - name: full
        in: query
        required: false
        type: boolean
        default: false
        description: "Perform a full or incremental (default) reindex."
      - name: semantic
        in: query
        required: false
        type: boolean
        default: false
        description: "Indicates whether the semantic search index should be updated rather than full-text search index (the default)."
      responses:
        201:
          description: "OK: Successful operation."
        202:
          description: "Accepted: reindex will be performed in the background."
          schema:
            type: object
            properties:
              task:
                $ref: "#/definitions/TaskReference"
        401:
          description: "Unauthorized: Missing authorization header."
        403:
          description: "Unauthorized: insufficient permissions."
        422:
          description: "Unprocessable Entity: Invalid or bad parameter provided."

##############################################################################
# Endpoint - Chat
##############################################################################

  /chat:
    get:
      tags:
      - chat
      summary: "Answer a chat prompt."
      operationId: completeChat
      security:
        - Bearer: []
      parameters:
      - name: query
        in: query
        required: true
        type: string
        description: "The query prompt."
      - name: history
        in: query
        required: false
        type: string
        description: >
          An optional JSON object with a history of chat messages.
          It should be an array of objects that have two string properties: `role` being one of `human` or `ai`, and `message` being the message content.
        example: "[{\"role\":\"human\",\"message\":\"Hello AI!\"},{\"role\":\"ai\",\"message\":\"Hello Human!\"}]"
      responses:
        200:
          description: "OK: Successful operation."
          schema:
            $ref: "#/definitions/ChatResponse"
        401:
          description: "Unauthorized: Missing authorization header."
        403:
          description: "Unauthorized: insufficient permissions."
        422:
          description: "Unprocessable Entity: Invalid or bad parameter provided."

##############################################################################
# Endpoint - Reports
##############################################################################

  /reports:
    get:
      tags:
      - reports
      summary: "Get information about available reports."
      operationId: getAllReports
      security:
        - Bearer: []
      parameters:
      - name: include_help
        in: query
        required: false
        type: boolean
        default: false
        description: "Indicates whether the report options help should be included."
      responses:
        200:
          description: "OK: Successful operation."
          schema:
            type: array
            items:
              $ref: "#/definitions/Report"
        401:
          description: "Unauthorized: Missing authorization header."
        422:
          description: "Unprocessable Entity: Invalid or bad parameter provided."


  /reports/{report_id}:
    get:
      tags:
      - reports
      summary: "Get information about a specific report."
      operationId: getReport
      security:
        - Bearer: []
      parameters:
      - name: report_id
        in: path
        required: true
        type: string
        description: "The report identifier."
      - name: include_help
        in: query
        required: false
        type: boolean
        default: true
        description: "Indicates whether the report options help should be included."
      responses:
        200:
          description: "OK: Successful operation."
          schema:
            $ref: "#/definitions/Report"
        401:
          description: "Unauthorized: Missing authorization header."
        404:
          description: "Not Found: Report id not found."
        422:
          description: "Unprocessable Entity: Invalid or bad parameter provided."


  /reports/{report_id}/file:
    get:
      tags:
      - reports
      summary: "Get a specific report."
      operationId: getReportFile
      security:
        - Bearer: []
      parameters:
      - name: report_id
        in: path
        required: true
        type: string
        description: "The report identifier."
      - name: options
        in: query
        required: false
        type: string
        description: >
          The report options. Must be provided in JSON format.


          There are a core set of options common to all reports, and then sometimes additional options
          specific to a given report. A few reports do not have defaults for all options and require
          some be specified in order to run properly.


          If no _off_ option for report output file format is provided then pdf will be used as a fallback.
          The _of_ option for output file is rejected by this endpoint as the report file is ephemeral.
      - name: locale
        in: query
        required: false
        type: string
        default: "current locale"
        description: "The language code of the locale to use for the report."
      responses:
        200:
          description: "OK: Successful operation."
          schema:
            type: file
        400:
          description: "Bad Request: Malformed request could not be parsed."
        401:
          description: "Unauthorized: Missing authorization header."
        404:
          description: "Not Found: Report id not found."
        422:
          description: "Unprocessable Entity: Invalid or bad parameter provided."
    post:
      tags:
      - reports
      summary: "Get a specific report."
      operationId: postReportFile
      security:
        - Bearer: []
      parameters:
      - name: report_id
        in: path
        required: true
        type: string
        description: "The report identifier."
      - name: options
        in: query
        required: false
        type: string
        description: >
          The report options. Must be provided in JSON format.


          There are a core set of options common to all reports, and then sometimes additional options
          specific to a given report. A few reports do not have defaults for all options and require
          some be specified in order to run properly.


          If no _off_ option for report output file format is provided then pdf will be used as a fallback.
          The _of_ option for output file is rejected by this endpoint as the report file is ephemeral.
      - name: locale
        in: query
        required: false
        type: string
        default: "current locale"
        description: "The language code of the locale to use for the report."
      responses:
        201:
          description: "OK: report file generated."
          schema:
            type: object
            properties:
              file_name:
                description: "The file name of the generated report."
                type: string
                example: 8fa0232e-d06b-40a9-a5e1-ee26ee2f970f.pdf
              file_type:
                description: "The extension name of the generated report file."
                type: string
                example: .pdf
              url:
                description: "The URL of the exported file."
                type: string
                example: /reports/ancestor_report/file/processed/8fa0232e-d06b-40a9-a5e1-ee26ee2f970f.pdf
        202:
          description: "Accepted: report will be generated in the background."
          schema:
            type: object
            properties:
              task:
                $ref: "#/definitions/TaskReference"
        400:
          description: "Bad Request: Malformed request could not be parsed."
        401:
          description: "Unauthorized: Missing authorization header."
        404:
          description: "Not Found: Report id not found."
        422:
          description: "Unprocessable Entity: Invalid or bad parameter provided."



  /reports/{report_id}/file/processed/{filename}:
    get:
      tags:
      - reports
      summary: "Download the generated report file."
      operationId: getProcessedReportFile
      security:
        - Bearer: []
      parameters:
      - name: report_id
        in: path
        required: true
        type: string
        description: "The report identifier."
      - name: filename
        in: path
        required: true
        type: string
        description: "The file name of the generated file."
      responses:
        200:
          description: "OK: Successful operation."
          schema:
            type: file
        401:
          description: "Unauthorized: Missing authorization header."
        404:
          description: "Not Found: Exporter not found."
        422:
          description: "Unprocessable Entity: Invalid or bad parameter provided."


##############################################################################
# Endpoint - Facts
##############################################################################

  /facts/:
    get:
      tags:
      - facts
      summary: "Get interesting facts about records in the tree."
      operationId: getRecordFacts
      security:
        - Bearer: []
      parameters:
      - name: gramps_id
        in: query
        required: false
        type: string
        default: null
        description: "The Gramps identifier of the person to whom a built in person filter should be applied if one was provided."
      - name: handle
        in: query
        required: false
        type: string
        default: null
        description: "The handle identifying the person to whom a built in person filter should be applied if one was provided. If gramps_id was also provided that will always take precedence."
      - name: living
        in: query
        required: false
        type: string
        default: "IncludeAll"
        description: >
          The name of a built in proxy function controlling how people determined to be living should be handled. Possible values are:


            Keyword | Description
            ------- | -----------
            IncludeAll | Include all living people and information about them
            FullNameOnly | Include only the full name of living people omitting all other information about them
            LastNameOnly | Replace the first name of living people with 'living' omitting all other information about them
            ReplaceCompleteName | Replace the full name of living people with 'living' 'living' omitting all other information about them
            ExcludeAll | Exclude all living people
      - name: locale
        in: query
        required: false
        type: string
        default: "current locale"
        description: "The language code of the locale to use for those items to which translation can be applied."
      - name: person
        in: query
        required: false
        type: string
        default: null
        description: >
          If provided the name of a built in or a custom filter to apply. Built in filters are applied with respect to a person so a gramps_id or handle must also be provided separately. The four built in filters are:


            Keyword | Description
            ------- | -----------
            Descendants | Matches all descendants of the given person
            DescendantFamilies | Matches all descendant families of the given person
            Ancestors | Matches all ancestors of the given person
            CommonAncestor | Matches all people who have a common ancestory with the given person
      - name: private
        in: query
        required: false
        type: boolean
        default: false
        description: "Indicates whether or not to exclude all records marked private."
      - name: rank
        in: query
        required: false
        type: integer
        default: 1
        description: "Determines how many objects should be returned for ranked statistics items."
      responses:
        200:
          description: "OK: Successful operation."
          schema:
            type: array
            items:
              $ref: "#/definitions/RecordFact"
        401:
          description: "Unauthorized: Missing authorization header."
        422:
          description: "Unprocessable Entity: Invalid or bad parameter provided."


##############################################################################
# Endpoint - Exporters
##############################################################################

  /exporters:
    get:
      tags:
      - exporters
      summary: "Get all exporters."
      operationId: getAllExporters
      security:
        - Bearer: []
      responses:
        200:
          description: "OK: Successful operation."
          schema:
            type: array
            items:
              $ref: "#/definitions/Exporter"
        401:
          description: "Unauthorized: Missing authorization header."
        422:
          description: "Unprocessable Entity: Invalid or bad parameter provided."


  /exporters/{extension}:
    get:
      tags:
      - exporters
      summary: "Get a specific exporter."
      operationId: getExporter
      security:
        - Bearer: []
      parameters:
      - name: extension
        in: path
        required: true
        type: string
        description: "The file extension used by a specific exporter."
      responses:
        200:
          description: "OK: Successful operation."
          schema:
            $ref: "#/definitions/Exporter"
        401:
          description: "Unauthorized: Missing authorization header."
        404:
          description: "Not Found: Exporter not found."
        422:
          description: "Unprocessable Entity: Invalid or bad parameter provided."


  /exporters/{extension}/file:
    get:
      tags:
      - exporters
      summary: "Get the export file generated by the given exporter."
      operationId: getExportFile
      security:
        - Bearer: []
      parameters:
      - name: extension
        in: path
        required: true
        type: string
        description: "The file extension used by a specific exporter."
      - name: compress
        in: query
        required: false
        type: boolean
        default: true
        description: "Indicates whether compression should be used or not if it is supported by the given exporter."
      - name: current_year
        in: query
        required: false
        type: integer
        default: null
        description: "If provided specifies the year to be considered as the current year for purposes of calculating whether someone may still be alive. The default value of null indicates the current year should be used."
      - name: event
        in: query
        required: false
        type: string
        default: null
        description: "If provided the name of a custom event filter to apply during the export."
      - name: gramps_id
        in: query
        required: false
        type: string
        default: null
        description: "The Gramps identifier of the person to whom a built in person filter should be applied during the export if one was provided."
      - name: handle
        in: query
        required: false
        type: string
        default: null
        description: "The handle identifying the person to whom a built in person filter should be applied during the export if one was provided. If gramps_id was also provided that will always take precedence."
      - name: include_children
        in: query
        required: false
        type: boolean
        default: true
        description: "Indicates if children should be included in the export. Specific to the csv exporter."
      - name: include_individuals
        in: query
        required: false
        type: boolean
        default: true
        description: "Indicates if individuals should be included in the export. Specific to the csv exporter."
      - name: include_marriages
        in: query
        required: false
        type: boolean
        default: true
        description: "Indicates if marriages should be included in the export. Specific to the csv exporter."
      - name: include_media
        in: query
        required: false
        type: boolean
        default: true
        description: "Indicates if media should be included in the export. Specific to the third party ged2 exporter."
      - name: include_places
        in: query
        required: false
        type: boolean
        default: true
        description: "Indicates if places should be included in the export. Specific to the csv exporter."
      - name: include_witnesses
        in: query
        required: false
        type: boolean
        default: true
        description: "Indicates if witnesses should be included in the export. Specific to the third party ged2 exporter."
      - name: living
        in: query
        required: false
        type: string
        default: "IncludeAll"
        description: >
          The name of a built in proxy function controlling how people determined to be living should be handled during the export. Possible values are:


            Keyword | Description
            ------- | -----------
            IncludeAll | Include all living people and information about them in the export
            FullNameOnly | Include only the full name of living people omitting all other information about them
            LastNameOnly | Replace the first name of living people with 'living' omitting all other information about them
            ReplaceCompleteName | Replace the full name of living people with 'living' 'living' omitting all other information about them
            ExcludeAll | Exclude all living people from the export
      - name: locale
        in: query
        required: false
        type: string
        default: "current locale"
        description: "The language code of the locale to use for those items to which translation can be applied when filtering the names of living people."
      - name: note
        in: query
        required: false
        type: string
        default: null
        description: "If provided the name of a custom note filter to apply during the export."
      - name: person
        in: query
        required: false
        type: string
        default: null
        description: >
          If provided the name of a built in or a custom filter to apply during the export. Built in filters are applied with respect to a person so a gramps_id or handle must also be provided separately. The four built in filters are:


            Keyword | Description
            ------- | -----------
            Descendants | Matches all descendants of the given person
            DescendantFamilies | Matches all descendant families of the given person
            Ancestors | Matches all ancestors of the given person
            CommonAncestor | Matches all people who have a common ancestory with the given person
      - name: private
        in: query
        required: false
        type: boolean
        default: false
        description: "Indicates whether or not to exclude all records marked private from the export."
      - name: reference
        in: query
        required: false
        type: boolean
        default: false
        description: "Indicates whether or not to include records not linked to a selected person for the export."
      - name: sequence
        in: query
        required: false
        type: string
        default: "privacy,living,person,event,note,reference"
        description: "A comma delimited list that determines the order in which any provided filters will be applied to the database."
      - name: translate_headers
        in: query
        required: false
        type: boolean
        default: true
        description: "Indicates whether or not header records in a csv export should be translated. Note it is to the current locale, the locale keyword does not influence it. Specific to the csv exporter."
      - name: years_after_death
        in: query
        required: false
        type: integer
        default: 0
        description: "Determines how many years after the death of a person they should still be treated as living for export purposes."
      responses:
        200:
          description: "OK: Successful operation."
          schema:
            type: file
        401:
          description: "Unauthorized: Missing authorization header."
        404:
          description: "Not Found: Exporter not found."
        422:
          description: "Unprocessable Entity: Invalid or bad parameter provided."
    post:
      tags:
      - exporters
      summary: "Trigger generation of the export by the given exporter."
      operationId: postExportFile
      security:
        - Bearer: []
      parameters:
      - name: extension
        in: path
        required: true
        type: string
        description: "The file extension used by a specific exporter."
      - name: compress
        in: query
        required: false
        type: boolean
        default: true
        description: "Indicates whether compression should be used or not if it is supported by the given exporter."
      - name: current_year
        in: query
        required: false
        type: integer
        default: null
        description: "If provided specifies the year to be considered as the current year for purposes of calculating whether someone may still be alive. The default value of null indicates the current year should be used."
      - name: event
        in: query
        required: false
        type: string
        default: null
        description: "If provided the name of a custom event filter to apply during the export."
      - name: gramps_id
        in: query
        required: false
        type: string
        default: null
        description: "The Gramps identifier of the person to whom a built in person filter should be applied during the export if one was provided."
      - name: handle
        in: query
        required: false
        type: string
        default: null
        description: "The handle identifying the person to whom a built in person filter should be applied during the export if one was provided. If gramps_id was also provided that will always take precedence."
      - name: include_children
        in: query
        required: false
        type: boolean
        default: true
        description: "Indicates if children should be included in the export. Specific to the csv exporter."
      - name: include_individuals
        in: query
        required: false
        type: boolean
        default: true
        description: "Indicates if individuals should be included in the export. Specific to the csv exporter."
      - name: include_marriages
        in: query
        required: false
        type: boolean
        default: true
        description: "Indicates if marriages should be included in the export. Specific to the csv exporter."
      - name: include_media
        in: query
        required: false
        type: boolean
        default: true
        description: "Indicates if media should be included in the export. Specific to the third party ged2 exporter."
      - name: include_places
        in: query
        required: false
        type: boolean
        default: true
        description: "Indicates if places should be included in the export. Specific to the csv exporter."
      - name: include_witnesses
        in: query
        required: false
        type: boolean
        default: true
        description: "Indicates if witnesses should be included in the export. Specific to the third party ged2 exporter."
      - name: living
        in: query
        required: false
        type: string
        default: "IncludeAll"
        description: >
          The name of a built in proxy function controlling how people determined to be living should be handled during the export. Possible values are:


            Keyword | Description
            ------- | -----------
            IncludeAll | Include all living people and information about them in the export
            FullNameOnly | Include only the full name of living people omitting all other information about them
            LastNameOnly | Replace the first name of living people with 'living' omitting all other information about them
            ReplaceCompleteName | Replace the full name of living people with 'living' 'living' omitting all other information about them
            ExcludeAll | Exclude all living people from the export
      - name: locale
        in: query
        required: false
        type: string
        default: "current locale"
        description: "The language code of the locale to use for those items to which translation can be applied when filtering the names of living people."
      - name: note
        in: query
        required: false
        type: string
        default: null
        description: "If provided the name of a custom note filter to apply during the export."
      - name: person
        in: query
        required: false
        type: string
        default: null
        description: >
          If provided the name of a built in or a custom filter to apply during the export. Built in filters are applied with respect to a person so a gramps_id or handle must also be provided separately. The four built in filters are:


            Keyword | Description
            ------- | -----------
            Descendants | Matches all descendants of the given person
            DescendantFamilies | Matches all descendant families of the given person
            Ancestors | Matches all ancestors of the given person
            CommonAncestor | Matches all people who have a common ancestory with the given person
      - name: private
        in: query
        required: false
        type: boolean
        default: false
        description: "Indicates whether or not to exclude all records marked private from the export."
      - name: reference
        in: query
        required: false
        type: boolean
        default: false
        description: "Indicates whether or not to include records not linked to a selected person for the export."
      - name: sequence
        in: query
        required: false
        type: string
        default: "privacy,living,person,event,note,reference"
        description: "A comma delimited list that determines the order in which any provided filters will be applied to the database."
      - name: translate_headers
        in: query
        required: false
        type: boolean
        default: true
        description: "Indicates whether or not header records in a csv export should be translated. Note it is to the current locale, the locale keyword does not influence it. Specific to the csv exporter."
      - name: years_after_death
        in: query
        required: false
        type: integer
        default: 0
        description: "Determines how many years after the death of a person they should still be treated as living for export purposes."
      responses:
        201:
          description: "OK: export completed."
          schema:
            type: object
            properties:
              file_name:
                description: "The file name of the exported file."
                type: string
                example: 8fa0232e-d06b-40a9-a5e1-ee26ee2f970f.gramps
              file_type:
                description: "The extension name of the exported file."
                type: string
                example: .gramps
              url:
                description: "The URL of the exported file."
                type: string
                example: /exporters/gramps/file/processed/8fa0232e-d06b-40a9-a5e1-ee26ee2f970f.gramps
        202:
          description: "Accepted: export will be created in the background."
          schema:
            type: object
            properties:
              task:
                $ref: "#/definitions/TaskReference"
        401:
          description: "Unauthorized: Missing authorization header."
        404:
          description: "Not Found: Exporter not found."
        422:
          description: "Unprocessable Entity: Invalid or bad parameter provided."


  /exporters/{extension}/file/processed/{filename}:
    get:
      tags:
      - exporters
      summary: "Download the export file generated by the given exporter."
      operationId: getProcessedExportFile
      security:
        - Bearer: []
      parameters:
      - name: extension
        in: path
        required: true
        type: string
        description: "The file extension used by a specific exporter."
      - name: filename
        in: path
        required: true
        type: string
        description: "The file name of the generated file."
      responses:
        200:
          description: "OK: Successful operation."
          schema:
            type: file
        401:
          description: "Unauthorized: Missing authorization header."
        404:
          description: "Not Found: Exporter not found."
        422:
          description: "Unprocessable Entity: Invalid or bad parameter provided."


##############################################################################
# Endpoint - Importers
##############################################################################

  /importers:
    get:
      tags:
      - importers
      summary: "Get all importers."
      operationId: getAllImporters
      security:
        - Bearer: []
      responses:
        200:
          description: "OK: Successful operation."
          schema:
            type: array
            items:
              $ref: "#/definitions/Importer"
        401:
          description: "Unauthorized: Missing authorization header."
        422:
          description: "Unprocessable Entity: Invalid or bad parameter provided."


  /importers/{extension}:
    get:
      tags:
      - importers
      summary: "Get a specific importer."
      operationId: getImporter
      security:
        - Bearer: []
      parameters:
      - name: extension
        in: path
        required: true
        type: string
        description: "The file extension used by a specific importer."
      responses:
        200:
          description: "OK: Successful operation."
          schema:
            $ref: "#/definitions/Importer"
        401:
          description: "Unauthorized: Missing authorization header."
        404:
          description: "Not Found: Importer not found."
        422:
          description: "Unprocessable Entity: Invalid or bad parameter provided."

  /importers/{extension}/file:
    post:
      tags:
      - importers
      summary: "Upload a file to import."
      operationId: postImportFile
      security:
        - Bearer: []
      parameters:
      - name: extension
        in: path
        required: true
        type: string
        description: "The file extension used by a specific importer."
      responses:
        201:
          description: "OK: resource created."
        202:
          description: "Accepted: file will be imported in the background."
          schema:
            type: object
            properties:
              task:
                $ref: "#/definitions/TaskReference"
        401:
          description: "Unauthorized: Missing authorization header."
        404:
          description: "Not Found: Importer not found."
        422:
          description: "Unprocessable Entity: Invalid or bad parameter provided."


##############################################################################
# Endpoint - Holidays
##############################################################################

  /holidays:
    get:
      tags:
      - holidays
      summary: "Get the list of countries with available holiday calendars."
      operationId: getHolidayCalendars
      security:
        - Bearer: []
      responses:
        200:
          description: "OK: Successful operation."
          schema:
            $ref: "#/definitions/Countries"
        401:
          description: "Unauthorized: Missing authorization header."

  /holidays/{country}/{year}/{month}/{day}:
    get:
      tags:
      - holidays
      summary: "Get any holiday names for the given date in the given country."
      operationId: getHolidays
      security:
        - Bearer: []
      parameters:
      - name: country
        in: path
        required: true
        type: string
        description: "The country name."
      - name: year
        in: path
        required: true
        type: integer
        description: "The year."
      - name: month
        in: path
        required: true
        type: integer
        description: "The month."
      - name: day
        in: path
        required: true
        type: integer
        description: "The day."
      responses:
        200:
          description: "OK: Successful operation."
          schema:
            $ref: "#/definitions/Holidays"
        401:
          description: "Unauthorized: Missing authorization header."

##############################################################################
# Endpoint - Metadata
##############################################################################

  /metadata:
    get:
      tags:
      - metadata
      summary: "Get information about the application environment and state."
      operationId: getMetadata
      security:
        - Bearer: []
      parameters:
      - name: surnames
        in: query
        required: false
        type: boolean
        default: false
        description: "If true, also include the surname list in the result."
      responses:
        200:
          description: "OK: Successful operation."
          schema:
            $ref: "#/definitions/Metadata"
        401:
          description: "Unauthorized: Missing authorization header."


##############################################################################
# Endpoint - Parsers
##############################################################################

  /parsers/dna-match:
    post:
      tags:
      - parsers
      summary: "Parse a DNA match file."
      operationId: parseDnaMatch
      security:
        - Bearer: []
      parameters:
      - name: string
        in: json
        required: true
        type: string
        description: "The raw DNA match data to parse."
      responses:
        200:
          description: "OK: sucessfully parser."
          schema:
            type: array
            items:
              $ref: "#/definitions/DnaMatch"
        401:
          description: "Unauthorized: Missing authorization header."
        422:
          description: "Unprocessable Entity: Invalid or bad parameter provided."


##############################################################################
# Endpoint - Trees
##############################################################################

  /trees/:
    get:
      tags:
      - trees
      summary: "Return information about multiple trees."
      operationId: getTrees
      security:
        - Bearer: []
      responses:
        200:
          description: "OK: Successful operation."
          schema:
            type: array
            items:
              $ref: "#/definitions/Tree"
        401:
          description: "Unauthorized: Missing authorization header."
        422:
          description: "Unprocessable Entity: Invalid token."
    post:
      parameters:
      - name: name
        in: body
        required: true
        description: "The name of the tree."
      - name: quota_media
        in: body
        type: integer
        required: false
        description: "The maxium size of media objects."
      - name: quota_people
        in: body
        type: integer
        required: false
        description: "The maxium number of people."
      - name: min_role_ai
        in: body
        type: integer
        required: false
        description: "The minimum user role required to use the chat endpoint."
      tags:
      - trees
      summary: "Create a new empty tree."
      operationId: addTree
      security:
        - Bearer: []
      responses:
        201:
          description: "OK: resource created."
          schema:
            $ref: "#/definitions/Tree"
        401:
          description: "Unauthorized: Missing authorization header."
        403:
          description: "Unauthorized: insufficient permissions."
        404:
          description: "Not found: tree does not exist."
        422:
          description: "Unprocessable Entity: Invalid token."


  /trees/{tree_id}:
    parameters:
      - name: tree_id
        in: path
        required: true
        type: string
        description: "The tree ID."
    get:
      tags:
      - trees
      summary: "Return information about a tree."
      operationId: getTree
      security:
        - Bearer: []
      responses:
        200:
          description: "OK: Successful operation."
          schema:
            $ref: "#/definitions/Tree"
        401:
          description: "Unauthorized: Missing authorization header."
        403:
          description: "Unauthorized: insufficient permissions."
        404:
          description: "Not found: tree does not exist."
        422:
          description: "Unprocessable Entity: Invalid token."
    put:
      parameters:
        - name: tree_id
          in: path
          required: true
          type: string
          description: "The tree ID."
        - name: quota_media
          in: body
          type: integer
          required: true
          description: "The maxium size of media objects."
        - name: quota_people
          in: body
          type: integer
          required: true
          description: "The maxium number of people."
      tags:
      - trees
      summary: "Update details about a tree."
      operationId: updateTree
      security:
        - Bearer: []
      responses:
        200:
          description: "OK: Successful operation."
          schema:
            type: object
            properties:
              old_name:
                description: "The old tree name."
                type: string
              new_name:
                description: "The new tree name."
                type: string
        401:
          description: "Unauthorized: Missing authorization header."
        403:
          description: "Unauthorized: insufficient permissions."
        404:
          description: "Not found: tree does not exist."
        422:
          description: "Unprocessable Entity: Invalid token."

  /trees/{tree_id}/disable:
    parameters:
      - name: tree_id
        in: path
        required: true
        type: string
        description: "The tree ID."
    post:
      tags:
      - trees
      summary: "Disable a tree."
      operationId: disableTree
      security:
        - Bearer: []
      responses:
        201:
          description: "OK: Successful operation."
        401:
          description: "Unauthorized: Missing authorization header."
        403:
          description: "Unauthorized: insufficient permissions."
        404:
          description: "Not found: tree does not exist."
        405:
          description: "Method Not Allowed in single-tree setup."


  /trees/{tree_id}/enable:
    parameters:
      - name: tree_id
        in: path
        required: true
        type: string
        description: "The tree ID."
    post:
      tags:
      - trees
      summary: "Enable a tree."
      operationId: enableTree
      security:
        - Bearer: []
      responses:
        201:
          description: "OK: Successful operation."
        401:
          description: "Unauthorized: Missing authorization header."
        403:
          description: "Unauthorized: insufficient permissions."
        404:
          description: "Not found: tree does not exist."
        405:
          description: "Method Not Allowed in single-tree setup."

  /trees/{tree_id}/migrate:
    parameters:
      - name: tree_id
        in: path
        required: true
        type: string
        description: "The tree ID."
    post:
      tags:
      - trees
      summary: "Migrate a tree's Gramps database to a new schema."
      operationId: migrateTree
      security:
        - Bearer: []
      responses:
        201:
          description: "OK: Successful operation."
        202:
          description: "Accepted: task will be run in the background."
          schema:
            type: object
            properties:
              task:
                $ref: "#/definitions/TaskReference"
        401:
          description: "Unauthorized: Missing authorization header."
        403:
          description: "Unauthorized: insufficient permissions."
        422:
          description: "Invalid: malformed tree ID."

  /trees/{tree_id}/repair:
    parameters:
      - name: tree_id
        in: path
        required: true
        type: string
        description: "The tree ID."
    post:
      tags:
      - trees
      summary: "Check & repair a tree's Gramps database."
      operationId: repairTree
      security:
        - Bearer: []
      responses:
        201:
          description: "OK: Successful operation."
        202:
          description: "Accepted: task will be run in the background."
          schema:
            type: object
            properties:
              task:
                $ref: "#/definitions/TaskReference"
        401:
          description: "Unauthorized: Missing authorization header."
        403:
          description: "Unauthorized: insufficient permissions."
        422:
          description: "Invalid: malformed tree ID."



##############################################################################
# Model definitions
##############################################################################

definitions:

##############################################################################
# Model - Token
##############################################################################

  JWTAccessTokens:
    type: object
    properties:
      access_token:
        description: Access token
        type: string
      refresh_token:
        description: Refresh token
        type: string

  JWTRefreshToken:
    type: object
    properties:
      refresh_token:
        description: Refresh token
        type: string

  JWTAccessToken:
    type: object
    properties:
      access_token:
        description: Access token
        type: string

##############################################################################
# Model - Date
##############################################################################

  Date:
    type: object
    properties:
      calendar:
        description: "The calendar format for the date."
        type: integer
        example: 0
      dateval:
        description: "The value for the date. A mixed array of integer and boolean types."
        type: array
        items:
          type: object
        example:
        - 1
        - 4
        - 1875
        - false
      format:
        description: "TODO: Is this part of the JSON schema?"
        type: string
        example: null
      modifier:
        description: "Modifier."
        type: integer
        example: 0
      newyear:
        description: "New year begins."
        type: integer
        example: 0
      quality:
        description: "Quality"
        type: integer
        example: 0
      sortval:
        description: "Value to use for date sorting."
        type: integer
        example: 2405980
      text:
        description: "Textual representation of the date."
        type: string
        example: ""
      year:
        description: "Year"
        type: integer
        example: 1875

##############################################################################
# Model - Name
##############################################################################

  Name:
    type: object
    properties:
      call:
        description: "Call name."
        type: string
        example: "Anderson"
      citation_list:
        description: "A list of handles for citations supporting the name."
        type: array
        items:
          type: string
        example:
          - "c140d56d19a1ced4c7a"
      date:
        description: "Date the name was in use."
        type: object
        items:
          $ref: "#/definitions/Date"
      display_as:
        description: "Identified for how to display the name."
        type: integer
        example: 0
      famnick:
        description: "Family nick name."
        type: string
        example: "Beauregard"
      first_name:
        description: "First part of name."
        type: string
        example: "Lewis Anderson"
      group_as:
        description: "For identifying how to group the name."
        type: string
        example: ""
      nick:
        description: "Nick name."
        type: string
        example: "Big Louie"
      note_list:
        description: "A list of handles for research notes about the name."
        type: array
        items:
          type: string
        example:
          - ""
      private:
        description: "Private object indicator."
        type: boolean
        example: true
      sort_as:
        description: "For identifying how to sort the name."
        type: integer
        example: 0
      suffix:
        description: "Suffix, usually denotes credentials."
        type: string
        example: "Sr"
      surname_list:
        description: "Surnames."
        type: array
        items:
          $ref: "#/definitions/Surname"
      title:
        description: "Prefix or title."
        type: string
        example: "Dr."
      type:
        description: "Type of name."
        type: string
        example: "Birth Name"

##############################################################################
# Model - Surname
##############################################################################

  Surname:
    type: object
    properties:
      connector:
        description: "Connector to tie given name and surname together."
        type: string
        example: ""
      origintype:
        description: "Name origin."
        type: string
        example: "Inherited"
      prefix:
        description: "A name prefix."
        type: string
        example: "von"
      primary:
        description: "Primary surname indicator."
        type: boolean
        example: false
      surname:
        description: "Actual surname."
        type: string
        example: "Zieliński"

##############################################################################
# Model - Attribute
##############################################################################

  Attribute:
    type: object
    properties:
      citation_list:
        description: "A list of handles for citations supporting the attribute."
        type: array
        items:
          type: string
        example:
          - "c140d5e5dbf300411bf"
      note_list:
        description: "A list of handles for research notes about the attribute."
        type: array
        items:
          type: string
        example:
          - ""
      private:
        description: "Private object indicator."
        type: boolean
        example: true
      type:
        description: "Type of the attribute."
        type: string
        example: "Social Security Number"
      value:
        description: "Value of the attribute."
        type: string
        example: "123-456-7890"

##############################################################################
# Model - Transaction
##############################################################################

  Transaction:
    type: object
    required:
      - type
      - handle
      - _class
      - old
      - new
    properties:
      type:
        description: "The type of action"
        type: string
        enum:
          - add
          - update
          - delete
      _class:
        description: "Object class name"
        type: string
        example: Person
      handle:
        description: "The unique identifier for the object."
        type: string
        maxLength: 50
        example: "GNUJQCL9MD64AM56OH"
      old:
        description: "The old object"
        type: object
      new:
        description: "The new object"
        type: object

##############################################################################
# Model - UndoTransaction
##############################################################################

  UndoTransaction:
    type: object
    required:
      - id
      - connection
      - description
      - first
      - last
      - undo
      - timstamp
      - changes
    properties:
      id:
        description: "The transaction ID"
        type: integer
      connection:
        description: "The connection object."
        type: object
      first:
        description: "ID of the first change."
        type: integer
      last:
        description: "ID of the last change."
        type: integer
      undo:
        description: "Whether the transaction is from an undo action."
        type: boolean
      timestamp:
        description: "The Unix timestamp when the transaction was committed."
        type: number
      changes:
        description: "The list of changes."
        type: array
        items:
          type: object


##############################################################################
# Model - Person
##############################################################################

  Person:
    type: object
    required:
      - handle
    properties:
      _class:
        description: "Object class name; must be 'Person'. Compulsory for /objects/ endpoint."
        type: string
        enum: [Person]
      address_list:
        description: "A list of addresses for the person if available."
        type: array
        items:
          $ref: "#/definitions/Address"
      alternate_names:
        description: "A list of all the known names used by the person."
        type: array
        items:
          $ref: "#/definitions/Name"
      attribute_list:
        description: "A list of attributes about the person."
        type: array
        items:
          $ref: "#/definitions/Attribute"
      birth_ref_index:
        description: "Indicates if a birth event is assigned to the person."
        type: integer
        example: 0
      change:
        description: "Time in epoch format the person record was last modified."
        type: number
        example: 1431174904
      citation_list:
        description: "A list of handles for citations supporting the person."
        type: array
        items:
          type: string
        example:
          - "c140d25efc045ab2ea5"
          - "c140d25efe703834da4"
          - "c140d53ab8b377b4174"
      death_ref_index:
        description: "Indicates if a death event is assigned to the person."
        type: integer
        example: 1
      event_ref_list:
        description: "A list of references to events the person participated in."
        type: array
        items:
          $ref: "#/definitions/EventReference"
      backlinks:
        description: "A mapping with lists of objects referring to the object, grouped by object type"
        type: object
        items:
          $ref: "#/definitions/Backlinks"
      extended:
        description: "An optional extended data section with the attributes for the referenced handles elsewhere in the response."
        type: object
        readOnly: true
        items:
          $ref: "#/definitions/PersonExtended"
      family_list:
        description: "A list of handles for the families the person was a parent of."
        type: array
        items:
          type: string
        example:
          - "9OUJQCBOHW9UEK9CNV"
      gender:
        description: "Sex of the person."
        type: integer
        example: 1
      gramps_id:
        description: "An alternate user managed identifier for the person, usually but not guaranteed to be unique."
        type: string
        example: "I0044"
      handle:
        description: "The unique identifier for a person."
        type: string
        maxLength: 50
        example: "GNUJQCL9MD64AM56OH"
      lds_ord_list:
        description: "A list of LDS specific events the person participated in."
        type: array
        items:
          $ref: "#/definitions/LDSOrdination"
      media_list:
        description: "A list of references to media associated with the person."
        type: array
        items:
          $ref: "#/definitions/MediaReference"
      note_list:
        description: "A list of handles for research notes related to the person."
        type: array
        items:
          type: string
        example:
          - "ac380498c020c7bcdc7"
          - "b39ff01f75c1f76859a"
          - "b39ff11d8912173cded"
          - "c140d4c29520c92055c"
      parent_family_list:
        description: "A list of handles for the families of the parents of the person."
        type: array
        items:
          type: string
        example:
          - "8OUJQCUVZ0XML7BQLF"
      person_ref_list:
        description: "A list of references to relationships the person had with other people."
        type: array
        items:
          $ref: "#/definitions/PersonReference"
      primary_name:
        description: "The primary name of the person."
        type: object
        items:
          $ref: "#/definitions/Name"
      private:
        description: "Private object indicator."
        type: boolean
        example: false
      profile:
        description: "An optional summary of some key events about the person and their familial relationships."
        type: object
        readOnly: true
        items:
          $ref: "#/definitions/PersonProfile"
      tag_list:
        description: "A list of handles to tags associated with the person."
        type: array
        items:
          type: string
        example:
          - "e9027bf39c27be945fab9df8124"
      urls:
        description: "A list of URLs associated with the person."
        type: array
        items:
          $ref: "#/definitions/URL"

##############################################################################
# Model - PersonExtended
##############################################################################

  PersonExtended:
    type: object
    properties:
      citations:
        description: "The citation records for any referenced citations."
        type: array
        items:
          $ref: "#/definitions/Citation"
      events:
        description: "The event records for any referenced events."
        type: array
        items:
          $ref: "#/definitions/Event"
      families:
        description: "The family records for any referenced families."
        type: array
        items:
          $ref: "#/definitions/Family"
      media:
        description: "The media records for any referenced media objects."
        type: array
        items:
          $ref: "#/definitions/Media"
      notes:
        description: "The note records for any referenced notes."
        type: array
        items:
          $ref: "#/definitions/Note"
      parent_families:
        description: "The family records for any referenced parent families."
        type: array
        items:
          $ref: "#/definitions/Family"
      people:
        description: "The person records for any referenced persons."
        type: array
        items:
          $ref: "#/definitions/Person"
      primary_parent_family:
        description: "The family record for the primary parent family if referenced."
        type: object
        items:
          $ref: "#/definitions/Family"
      tags:
        description: "The tag records for any referenced tags."
        type: array
        items:
          $ref: "#/definitions/Tag"
      backlinks:
        description: "The object records referring to the object"
        type: object
        items:
          $ref: "#/definitions/BacklinksExtended"

##############################################################################
# Model - PersonProfile
##############################################################################

  PersonProfile:
    type: object
    properties:
      birth:
        description: "The birth event profile, or best fallback such as baptism, of the person."
        type: object
        items:
          $ref: "#/definitions/EventProfile"
      death:
        description: "The death event profile, or best fallback such as burial, of the person."
        type: object
        items:
          $ref: "#/definitions/EventProfile"
      events:
        description: "The event profiles for all the referenced events for the person."
        type: array
        items:
          $ref: "#/definitions/EventProfile"
      families:
        description: "The family profiles for families the person was a parent of."
        type: array
        items:
          $ref: "#/definitions/FamilyProfile"
      gramps_id:
        description: "An alternate user managed identifier for the person, usually but not guaranteed to be unique."
        type: string
        example: "P0001"
      handle:
        description: "The unique identifier for a person."
        type: string
        example: "GNUJQCL9MD64AM56OH"
      name_display:
        description: "Preferred name of the person in a predefined display format"
        type: string
        example: "Warner, Mary Grace Elizabeth (Mary)"
      name_given:
        description: "Preferred given name of the person."
        type: string
        example: "Lewis Anderson"
      name_surname:
        description: "Preferred surname of the person."
        type: string
        example: "Garner von Zieliński"
      name_suffix:
        description: "Name suffix of the person."
        type: string
        example: "Sr"
      other_parent_families:
        description: "The family profiles for families of the parents of the person other than the primary parent family profile."
        type: array
        items:
          $ref: "#/definitions/FamilyProfile"
      primary_parent_family:
        description: "The family profile for the primary or preferred parents of the person."
        type: object
        items:
          $ref: "#/definitions/FamilyProfile"
      references:
        description: "References from other objects"
        type: object
        properties:
          person:
            type: array
            items:
              $ref: "#/definitions/PersonProfile"
          family:
            type: array
            items:
              $ref: "#/definitions/FamilyProfile"
      sex:
        description: "Simple identified for gender/sex of the person."
        type: string
        example: "M"

##############################################################################
# Model - PersonReference
##############################################################################

  PersonReference:
    type: object
    required:
      - ref
    properties:
      citation_list:
        description: "A list of handles for citations supporting the association."
        type: array
        items:
          type: string
        example:
          - "c140d694e647717b683"
      note_list:
        description: "A list of handles for research notes about the association."
        type: array
        items:
          type: string
        example:
          - ""
      private:
        description: "Private object indicator."
        type: boolean
        example: false
      ref:
        description: "The handle of the person referenced."
        type: string
        example: "VJFKQCFO7WESWPNKHE"
      rel:
        description: "The relationship between the two people."
        type: string
        example: "Godfather"

##############################################################################
# Model - Family
##############################################################################

  Family:
    type: object
    required:
      - handle
    properties:
      _class:
        description: "Object class name; must be 'Family'. Compulsory for /objects/ endpoint."
        type: string
        enum: [Family]
      attribute_list:
        description: "A list of attributes about the family."
        type: array
        items:
          $ref: "#/definitions/Attribute"
      change:
        description: "Time in epoch format the family record was last modified."
        type: number
        example: 1328026883
      child_ref_list:
        description: "A list of references to children who were members of the family."
        type: array
        items:
          $ref: "#/definitions/ChildReference"
      citation_list:
        description: "A list of handles for citations supporting the family."
        type: array
        items:
          type: string
        example:
          - "c140d2876657c5a98f3"
          - "c140d934eba1ac92c35"
      event_ref_list:
        description: "A list of references to events the family participated in."
        type: array
        items:
          $ref: "#/definitions/EventReference"
      backlinks:
        description: "A mapping with lists of objects referring to the object, grouped by object type"
        type: object
        items:
          $ref: "#/definitions/Backlinks"
      extended:
        description: "An optional extended data section with the attributes for the referenced handles elsewhere in the response."
        type: object
        readOnly: true
        items:
          $ref: "#/definitions/FamilyExtended"
      father_handle:
        description: "The unique identifier for the father of the family."
        type: string
        example: "GNUJQCL9MD64AM56OH"
      gramps_id:
        description: "An alternate user managed identifier for the family, usually but not guaranteed to be unique."
        type: string
        example: "F0017"
      handle:
        description: "The unique identifier for a family."
        type: string
        maxLength: 50
        example: "9OUJQCBOHW9UEK9CNV"
      lds_ord_list:
        description: "A list of LDS specific events the family participated in."
        type: array
        items:
          $ref: "#/definitions/LDSOrdination"
      media_list:
        description: "A list of references to media associated with the family."
        type: array
        items:
          $ref: "#/definitions/MediaReference"
      mother_handle:
        description: "The unique identifier for the mother of the family."
        type: string
        example: "FOUJQC7PMC15VC4P0I"
      note_list:
        description: "A list of handles for research notes related to the person."
        type: array
        items:
          type: string
        example:
          - "ac3804a1d747a39822c"
      private:
        description: "Private object indicator."
        type: boolean
        example: false
      profile:
        description: "An optional summary of the members of a family as well as some key events."
        type: object
        readOnly: true
        items:
          $ref: "#/definitions/FamilyProfile"
      tag_list:
        description: "A list of handles to tags associated with the family."
        type: array
        items:
          type: string
        example:
          - "bb80c2b235b0a1b3f49"
      type:
        description: "The type of relationship between the parents of family."
        type: string
        example: "Married"

##############################################################################
# Model - FamilyExtended
##############################################################################

  FamilyExtended:
    type: object
    properties:
      children:
        description: "The person records for any referenced children."
        type: array
        items:
          $ref: "#/definitions/Person"
      citations:
        description: "The citation records for any referenced citations."
        type: array
        items:
          $ref: "#/definitions/Citation"
      events:
        description: "The event records for any referenced events."
        type: array
        items:
          $ref: "#/definitions/Event"
      father:
        description: "The person record for the father if known."
        type: object
        items:
          $ref: "#/definitions/Person"
      media:
        description: "The media records for any referenced media objects."
        type: array
        items:
          $ref: "#/definitions/Media"
      mother:
        description: "The person record for the mother if known."
        type: object
        items:
          $ref: "#/definitions/Person"
      notes:
        description: "The note records for any referenced notes."
        type: array
        items:
          $ref: "#/definitions/Note"
      tags:
        description: "The tag records for any referenced tags."
        type: array
        items:
          $ref: "#/definitions/Tag"
      backlinks:
        description: "The object records referring to the object"
        type: object
        items:
          $ref: "#/definitions/BacklinksExtended"

##############################################################################
# Model - FamilyProfile
##############################################################################

  FamilyProfile:
    type: object
    properties:
      children:
        description: "The person profiles for any children in the family."
        type: array
        items:
          $ref: "#/definitions/PersonProfile"
      divorce:
        description: "The divorce event profile, or best fallback such as annulment, of the person."
        type: object
        items:
          $ref: "#/definitions/EventProfile"
      events:
        description: "The event profiles for all the referenced events for the family."
        type: array
        items:
          $ref: "#/definitions/EventProfile"
      family_surname:
        description: "The surname of the father, or if none present, the mother in the family."
        type: string
        example: "Garner von Zieliński"
      father:
        description: "The person profile for the father of the family."
        type: object
        items:
          $ref: "#/definitions/PersonProfile"
      gramps_id:
        description: "An alternate user managed identifier for the family, usually but not guaranteed to be unique."
        type: string
        example: "F0001"
      handle:
        description: "The unique identifier for a family."
        type: string
        example: "9OUJQCBOHW9UEK9CNV"
      marriage:
        description: "The marriage event profile, or best fallback such as marriage license, of the person."
        type: object
        items:
          $ref: "#/definitions/EventProfile"
      mother:
        description: "The person profile for the mother of the family."
        type: object
        items:
          $ref: "#/definitions/PersonProfile"
      references:
        description: "References from other objects"
        type: object
        properties:
          person:
            type: array
            items:
              $ref: "#/definitions/PersonProfile"
      relationship:
        description: "The relationship between the parents of the family."
        type: string
        example: "Married"

##############################################################################
# Model - ChildReference
##############################################################################

  ChildReference:
    type: object
    required:
      - ref
    properties:
      citation_list:
        description: "A list of handles for citations supporting the reference to the child in the family."
        type: array
        items:
          type: string
        example:
          - "e9027bf39c36d6cdd046748852e"
      frel:
        description: "Relationship between the child and father."
        type: string
        example: "Birth"
      mrel:
        description: "Relationship between the child and mother."
        type: string
        example: "Birth"
      note_list:
        description: "A list of handles for research notes about the membership of the child in the family."
        type: array
        items:
          type: string
        example:
          - ""
      private:
        description: "Private object indicator."
        type: boolean
        example: false
      ref:
        description: "The handle of the child referenced."
        type: string
        example: "DPUJQCUYKKDPT78JJV"

##############################################################################
# Model - Event
##############################################################################

  Event:
    type: object
    required:
      - handle
    properties:
      _class:
        description: "Object class name; must be 'Event'. Compulsory for /objects/ endpoint."
        type: string
        enum: [Event]
      attribute_list:
        description: "A list of attributes about the event."
        type: array
        items:
          $ref: "#/definitions/Attribute"
      change:
        description: "Time in epoch format the event record was last modified."
        type: number
        example: 1284030610
      citation_list:
        description: "A list of handles for citations supporting the event."
        type: array
        items:
          type: string
        example:
          - ""
      date:
        description: "The date of the event."
        type: object
        items:
          $ref: "#/definitions/Date"
      description:
        description: "A description for the event."
        type: string
        example: "Burial of Garner, Lewis Anderson"
      backlinks:
        description: "A mapping with lists of objects referring to the object, grouped by object type"
        type: object
        items:
          $ref: "#/definitions/Backlinks"
      extended:
        description: "An optional extended data section with the attributes for the referenced handles elsewhere in the response."
        type: object
        readOnly: true
        items:
          $ref: "#/definitions/EventExtended"
      gramps_id:
        description: "An alternate user managed identifier for the event, usually but not guaranteed to be unique."
        type: string
        example: "E01658"
      handle:
        description: "The unique identifier for an event."
        type: string
        maxLength: 50
        example: "a5af0ecb12e29af8a5d"
      media_list:
        description: "A list of references to media associated with the event."
        type: array
        items:
          $ref: "#/definitions/MediaReference"
      note_list:
        description: "A list of handles for research notes related to the event."
        type: array
        items:
          type: string
        example:
          - ""
      place:
        description: "The handle to the place record for where the event occurred."
        type: string
        example: "YNUJQC8YM5EGRG868J"
      private:
        description: "Private object indicator."
        type: boolean
        example: false
      profile:
        description: "An optional summary of the key attributes for the event."
        type: object
        readOnly: true
        items:
          $ref: "#/definitions/EventProfile"
      tag_list:
        description: "A list of handles to tags associated with the event."
        type: array
        items:
          type: string
        example:
          - ""
      type:
        description: "The type of event."
        type: string
        example: "Burial"

##############################################################################
# Model - EventExtended
##############################################################################

  EventExtended:
    type: object
    properties:
      citations:
        description: "The citation records for any referenced citations."
        type: array
        items:
          $ref: "#/definitions/Citation"
      media:
        description: "The media records for any referenced media objects."
        type: array
        items:
          $ref: "#/definitions/Media"
      notes:
        description: "The note records for any referenced notes."
        type: array
        items:
          $ref: "#/definitions/Note"
      place:
        description: "The place record if a place was referenced."
        type: object
        items:
          $ref: "#/definitions/Place"
      tags:
        description: "The tag records for any referenced tags."
        type: array
        items:
          $ref: "#/definitions/Tag"
      backlinks:
        description: "The object records referring to the object"
        type: object
        items:
          $ref: "#/definitions/BacklinksExtended"

##############################################################################
# Model - EventProfile
##############################################################################

  EventProfile:
    type: object
    properties:
      citations:
        description: "Total citations supporting the event."
        type: integer
        example: 2
      confidence:
        description: "Highest confidence rating among the supporting citations."
        type: integer
        example: 3
      date:
        description: "Date of the event."
        type: string
        example: "1855-06-21"
      place:
        description: "Place of the event."
        type: string
        example: "Great Falls, MT, USA"
      place_name:
        description: "Name of the event's place."
        type: string
        example: "Great Falls"
      type:
        description: "Type of the event."
        type: string
        example: "Birth"
      participants:
        description: "People or families participating in the event."
        type: object
        properties:
          people:
            description: "People participating in the event."
            type: array
            items:
              $ref: "#/definitions/PersonProfile"
          families:
            description: "Families participating in the event."
            type: array
            items:
              $ref: "#/definitions/FamilyProfile"
      references:
        description: "References from other objects"
        type: object
        properties:
          person:
            type: array
            items:
              $ref: "#/definitions/PersonProfile"
          family:
            type: array
            items:
              $ref: "#/definitions/FamilyProfile"


##############################################################################
# Model - EventReference
##############################################################################

  EventReference:
    type: object
    required:
      - ref
    properties:
      attribute_list:
        description: "A list of attributes related to the role of the person in the event."
        type: array
        items:
          $ref: "#/definitions/Attribute"
      note_list:
        description: "A list of handles for research notes about the event."
        type: array
        items:
          type: string
        example:
          - ""
      private:
        description: "Private object indicator."
        type: boolean
        example: false
      ref:
        description: "The handle of the event referenced."
        type: string
        example: "a5af0ecb12e29af8a5d"
      role:
        description: "Role of the person in the event."
        type: string
        example: "Primary"

##############################################################################
# Model - LDSOrdination
##############################################################################

  LDSOrdination:
    type: object
    properties:
      citation_list:
        description: "A list of handles for citations supporting the LDS event."
        type: array
        items:
          type: string
        example:
          - "c140d73a2ca52f37800"
      date:
        description: "Date of the event."
        type: object
        items:
          $ref: "#/definitions/Date"
      famc:
        description: "Family."
        type: string
        example: "8OUJQCUVZ0XML7BQLF"
      note_list:
        description: "A list of handles for research notes about the LDS event."
        type: array
        items:
          type: string
        example:
          - ""
      place:
        description: "Handle to location of the event."
        type: string
        example: "WTAKQCGG8L8LYZCSBB"
      private:
        description: "Private object indicator."
        type: boolean
        example: false
      status:
        description: "Status of the event."
        type: integer
        example: 13
      temple:
        description: "Temple the event was held at."
        type: string
        example: "ADELA"
      type:
        description: "Type of the event."
        type: integer
        example: 2

##############################################################################
# Model - Place
##############################################################################

  Place:
    type: object
    required:
      - handle
    properties:
      _class:
        description: "Object class name; must be 'Place'. Compulsory for /objects/ endpoint."
        type: string
        enum: [Place]
      alt_loc:
        description: "Alternate locations for the place."
        type: array
        items:
          $ref: "#/definitions/Location"
      alt_names:
        description: "Alternate names for the place."
        type: array
        items:
          $ref: "#/definitions/PlaceName"
      change:
        description: "Time in epoch format the event place was last modified."
        type: number
        example: 1328027392
      citation_list:
        description: "A list of handles for citations supporting the place."
        type: array
        items:
          type: string
        example:
          - "c140df00ffa3ee017da"
      code:
        description: "Code."
        type: string
        example: ""
      backlinks:
        description: "A mapping with lists of objects referring to the object, grouped by object type"
        type: object
        items:
          $ref: "#/definitions/Backlinks"
      extended:
        description: "An optional extended data section with the attributes for the referenced handles elsewhere in the response."
        type: object
        readOnly: true
        items:
          $ref: "#/definitions/PlaceExtended"
      gramps_id:
        description: "An alternate user managed identifier for the place, usually but not guaranteed to be unique."
        type: string
        example: "P1678"
      handle:
        description: "The unique identifier for the place."
        type: string
        maxLength: 50
        example: "YNUJQC8YM5EGRG868J"
      lat:
        description: "Latitude."
        type: string
        example: "42.5629668"
      long:
        description: "Longitude."
        type: string
        example: "-114.4608711"
      media_list:
        description: "A list of references to media associated with the person."
        type: array
        items:
          $ref: "#/definitions/MediaReference"
      name:
        description: "The place name."
        type: object
        items:
          $ref: "#/definitions/PlaceName"
      note_list:
        description: "A list of handles for research notes related to the person."
        type: array
        items:
          type: string
        example:
          - ""
      place_type:
        description: "The place type."
        type: string
        example: "City"
      placeref_list:
        description: "A list of references to other places."
        type: array
        items:
          $ref: "#/definitions/PlaceReference"
      private:
        description: "Private object indicator."
        type: boolean
        example: false
      profile:
        description: "An optional summary of the parent places and geo coordinates."
        type: object
        readOnly: true
        items:
          $ref: "#/definitions/PlaceProfile"
      tag_list:
        description: "A list of handles to tags associated with the place."
        type: array
        items:
          type: string
        example:
          - ""
      title:
        description: "The full name of the place."
        type: string
        example: "Twin Falls, ID"
      urls:
        description: "A list of URLs associated with the place."
        type: array
        items:
          $ref: "#/definitions/URL"

##############################################################################
# Model - PlaceExtended
##############################################################################

  PlaceExtended:
    type: object
    properties:
      citations:
        description: "The citation records for any referenced citations."
        type: array
        items:
          $ref: "#/definitions/Citation"
      media:
        description: "The media records for any referenced media objects."
        type: array
        items:
          $ref: "#/definitions/Media"
      notes:
        description: "The note records for any referenced notes."
        type: array
        items:
          $ref: "#/definitions/Note"
      tags:
        description: "The tag records for any referenced tags."
        type: array
        items:
          $ref: "#/definitions/Tag"
      backlinks:
        description: "The object records referring to the object"
        type: object
        items:
          $ref: "#/definitions/BacklinksExtended"

##############################################################################
# Model - PlaceName
##############################################################################

  PlaceName:
    type: object
    properties:
      date:
        description: "Date the place name was in use."
        type: object
        items:
          $ref: "#/definitions/Date"
      lang:
        description: "Language the name is in."
        type: string
        example: ""
      value:
        description: "The name in use."
        type: string
        example: "Twin Falls"

##############################################################################
# Model - PlaceReference
##############################################################################

  PlaceReference:
    type: object
    required:
      - ref
    properties:
      date:
        description: "Date of the reference."
        type: object
        items:
          $ref: "#/definitions/Date"
      ref:
        description: "Handle of the referenced place."
        type: string
        example: "c965872719e5db6bfe5fc47b033"

##############################################################################
# Model - PlaceProfile
##############################################################################

  PlaceProfile:
    type: object
    properties:
      alternate_names:
        description: "Alternative names of the place."
        type: array
        items:
          type: string
        example:
          - "Gainesville, FA"
      alternate_place_names:
        description: "Alternative names of the place with date."
        type: array
        items:
          type: object
          properties:
            date_str:
              description: "Date the place name was in use."
              type: string
              example: "1800 to 1950"
            value:
              description: "The name in use."
              type: string
              example: "Gainesville, FA"
      gramps_id:
        description: "The place's Gramps ID."
        type: string
        example: P0001
      lat:
        description: "The geographic latitude as a float."
        type: number
        example: 33.6259414
      long:
        description: "The geographic longitude as a float."
        type: number
        example: -97.1333453
      name:
        description: "The place title."
        type: string
        example: Gainesville
      parent_places:
        description: "A list of parent places."
        type: array
        items:
          $ref: "#/definitions/PlaceProfile"
      references:
        description: "References from other objects"
        type: object
        properties:
          person:
            type: array
            items:
              $ref: "#/definitions/PersonProfile"
          event:
            type: array
            items:
              $ref: "#/definitions/EventProfile"
          place:
            type: array
            items:
              $ref: "#/definitions/PlaceProfile"

##############################################################################
# Model - Address
##############################################################################

  Address:
    type: object
    properties:
      citation_list:
        description: "A list of handles for citations supporting the address."
        type: array
        items:
          type: string
        example:
          - "c140d5aa362797c32d4"
      city:
        description: "City."
        type: string
        example: "Washington DC"
      country:
        description: "Country."
        type: string
        example: "USA"
      county:
        description: "County."
        type: string
        example: ""
      date:
        description: "Date resident at the address."
        type: object
        items:
          $ref: "#/definitions/Date"
      locality:
        description: "Locality."
        type: string
        example: ""
      note_list:
        description: "A list of handles for research notes about the address."
        type: array
        items:
          type: string
        example:
          - ""
      phone:
        description: "Phone number."
        type: string
        example: ""
      postal:
        description: "Postal code."
        type: string
        example: ""
      private:
        description: "Private object indicator."
        type: boolean
        example: false
      state:
        description: "State."
        type: string
        example: "District of Columbia"
      street:
        description: "Street."
        type: string
        example: "1600 Pennsylvania Ave."

##############################################################################
# Model - Location
##############################################################################

  Location:
    type: object
    properties:
      city:
        description: "City."
        type: string
        example: "Washington DC"
      country:
        description: "Country."
        type: string
        example: "USA"
      county:
        description: "County."
        type: string
        example: ""
      locality:
        description: "Locality."
        type: string
        example: ""
      parish:
        description: "Parish."
        type: string
        example: ""
      phone:
        description: "Phone number."
        type: string
        example: ""
      postal:
        description: "Postal code."
        type: string
        example: ""
      state:
        description: "State."
        type: string
        example: "District of Columbia"
      street:
        description: "Street."
        type: string
        example: "1600 Pennsylvania Avenue"

##############################################################################
# Model - Citation
##############################################################################

  Citation:
    type: object
    required:
      - handle
      - source_handle
    properties:
      _class:
        description: "Object class name; must be 'Citation'. Compulsory for /objects/ endpoint."
        type: string
        enum: [Citation]
      attribute_list:
        description: "A list of attributes about the citation."
        type: array
        items:
          $ref: "#/definitions/Attribute"
      change:
        description: "Time in epoch format the citation record was last modified."
        type: number
        example: 1328025946
      confidence:
        description: "Indicator of the confidence in the information being cited."
        type: integer
        example: 3
      date:
        description: "The date of the citation."
        type: object
        items:
          $ref: "#/definitions/Date"
      backlinks:
        description: "A mapping with lists of objects referring to the object, grouped by object type"
        type: object
        items:
          $ref: "#/definitions/Backlinks"
      extended:
        description: "An optional extended data section with the attributes for the referenced handles elsewhere in the response."
        type: object
        readOnly: true
        items:
          $ref: "#/definitions/CitationExtended"
      gramps_id:
        description: "An alternate user managed identifier for the citation, usually but not guaranteed to be unique."
        type: string
        example: "C0975"
      handle:
        description: "The unique identifier for the citation."
        type: string
        maxLength: 50
        example: "c140d25efe703834da4"
      media_list:
        description: "A list of references to media associated with the citation."
        type: array
        items:
          $ref: "#/definitions/MediaReference"
      note_list:
        description: "A list of handles for research notes related to the citation."
        type: array
        items:
          type: string
        example:
          - ""
      page:
        description: "The page in the source material being cited."
        type: string
        example: ""
      private:
        description: "Private object indicator."
        type: boolean
        example: false
      profile:
        description: "An optional summary of the citation date and source information."
        type: object
        readOnly: true
        items:
          $ref: "#/definitions/CitationProfile"
      source_handle:
        description: "The handle to the source record being cited from."
        type: string
        example: "b39fe3f390e30bd2b99"
      tag_list:
        description: "A list of handles to tags associated with the citation."
        type: array
        items:
          type: string
        example:
          - ""

##############################################################################
# Model - CitationExtended
##############################################################################

  CitationExtended:
    type: object
    properties:
      media:
        description: "The media records for any referenced media objects."
        type: array
        items:
          $ref: "#/definitions/Media"
      notes:
        description: "The note records for any referenced notes."
        type: array
        items:
          $ref: "#/definitions/Note"
      source:
        description: "The source record for the citation."
        type: object
        items:
          $ref: "#/definitions/Source"
      tags:
        description: "The tag records for any referenced tags."
        type: array
        items:
          $ref: "#/definitions/Tag"
      backlinks:
        description: "The object records referring to the object"
        type: object
        items:
          $ref: "#/definitions/BacklinksExtended"

##############################################################################
# Model - CitationProfile
##############################################################################

  CitationProfile:
    type: object
    properties:
      date:
        description: "Date of the citation."
        type: string
        example: "1990-03-05"
      page:
        description: "Page cited from."
        type: string
        example: "Page 11 2/3."
      gramps_id:
        description: "An alternate user managed identifier for the citation, usually but not guaranteed to be unique."
        type: string
        example: "C0973"
      source:
        type: object
        items:
          $ref: "#/definitions/SourceProfile"
      references:
        description: "References from other objects"
        type: object
        properties:
          person:
            type: array
            items:
              $ref: "#/definitions/PersonProfile"
          family:
            type: array
            items:
              $ref: "#/definitions/FamilyProfile"
          event:
            type: array
            items:
              $ref: "#/definitions/EventProfile"
          media:
            type: array
            items:
              $ref: "#/definitions/MediaProfile"
          place:
            type: array
            items:
              $ref: "#/definitions/PlaceProfile"

##############################################################################
# Model - Source
##############################################################################

  Source:
    type: object
    required:
      - handle
    properties:
      _class:
        description: "Object class name; must be 'Source'. Compulsory for /objects/ endpoint."
        type: string
        enum: [Source]
      abbrev:
        description: "An abbreviated name for the source."
        type: string
        example: "BR-GFC 1850"
      attribute_list:
        description: "A list of attributes about the source."
        type: array
        items:
          $ref: "#/definitions/Attribute"
      author:
        description: "The author of the source."
        type: string
        example: "Priests of Great Falls Church 1850 - 1867"
      change:
        description: "Time in epoch format the source record was last modified."
        type: number
        example: 1234371690
      backlinks:
        description: "A mapping with lists of objects referring to the object, grouped by object type"
        type: object
        items:
          $ref: "#/definitions/Backlinks"
      extended:
        description: "An optional extended data section with the attributes for the referenced handles elsewhere in the response."
        type: object
        readOnly: true
        items:
          $ref: "#/definitions/SourceExtended"
      gramps_id:
        description: "An alternate user managed identifier for the source, usually but not guaranteed to be unique."
        type: string
        example: "S0000"
      handle:
        description: "The unique identifier for the source."
        type: string
        maxLength: 50
        example: "b39fe3f390e30bd2b99"
      media_list:
        description: "A list of references to media associated with the source."
        type: array
        items:
          $ref: "#/definitions/MediaReference"
      note_list:
        description: "A list of handles for research notes related to the source."
        type: array
        items:
          type: string
        example:
          - "b39feb55e1173f4a699"
          - "b39fedb8a051544689c"
      private:
        description: "Private object indicator."
        type: boolean
        example: false
      pubinfo:
        description: "Publication information."
        type: string
        example: "Microfilm Public Library Great Falls"
      reporef_list:
        description: "A list of references to repositories the source can be found in."
        type: array
        items:
          $ref: "#/definitions/RepositoryReference"
      tag_list:
        description: "A list of handles to tags associated with the source."
        type: array
        items:
          type: string
        example:
          - ""
      title:
        description: "Title for the source."
        type: string
        example: "Baptize registry 1850 - 1867 Great Falls Church"

##############################################################################
# Model - SourceExtended
##############################################################################

  SourceExtended:
    type: object
    properties:
      media:
        description: "The media records for any referenced media objects."
        type: array
        items:
          $ref: "#/definitions/Media"
      notes:
        description: "The note records for any referenced notes."
        type: array
        items:
          $ref: "#/definitions/Note"
      repositories:
        description: "The repository records for any referenced repositories."
        type: array
        items:
          $ref: "#/definitions/Repository"
      tags:
        description: "The tag records for any referenced tags."
        type: array
        items:
          $ref: "#/definitions/Tag"
      backlinks:
        description: "The object records referring to the object"
        type: object
        items:
          $ref: "#/definitions/BacklinksExtended"

##############################################################################
# Model - SourceProfile
##############################################################################

  SourceProfile:
    type: object
    properties:
      author:
        description: "The author of the source."
        type: string
        example: "Priests of Great Falls Church 1850 - 1867"
      pubinfo:
        description: "Publication information."
        type: string
        example: "Microfilm Public Library Great Falls"
      title:
        description: "Title for the source."
        type: string
        example: "Baptize registry 1850 - 1867 Great Falls Church"
      gramps_id:
        description: "An alternate user managed identifier for the source, usually but not guaranteed to be unique."
        type: string
        example: "S0002"
      references:
        description: "References from other objects"
        type: object
        properties:
          citation:
            type: array
            items:
              $ref: "#/definitions/CitationProfile"

##############################################################################
# Model - Repository
##############################################################################

  Repository:
    type: object
    required:
      - handle
    properties:
      _class:
        description: "Object class name; must be 'Repository'. Compulsory for /objects/ endpoint."
        type: string
        enum: [Repository]
      address_list:
        description: "A list of addresses for the repository if available."
        type: array
        items:
          $ref: "#/definitions/Address"
      change:
        description: "Time in epoch format the repository record was last modified."
        type: number
        example: 1234370614
      backlinks:
        description: "A mapping with lists of objects referring to the object, grouped by object type"
        type: object
        items:
          $ref: "#/definitions/Backlinks"
      extended:
        description: "An optional extended data section with the attributes for the referenced handles elsewhere in the response."
        type: object
        readOnly: true
        items:
          $ref: "#/definitions/RepositoryExtended"
      gramps_id:
        description: "An alternate user managed identifier for the repository, usually but not guaranteed to be unique."
        type: string
        example: "R0000"
      handle:
        description: "The unique identifier for the repository."
        type: string
        maxLength: 50
        example: "b39fe38593f3f8c4f12"
      name:
        description: "Name of the repository."
        type: string
        example: "Public Library Great Falls"
      note_list:
        description: "A list of handles for research notes related to the repository."
        type: array
        items:
          type: string
        example:
          - "b39fe2e143d1e599450"
      private:
        description: "Private object indicator."
        type: boolean
        example: false
      tag_list:
        description: "A list of handles to tags associated with the repository."
        type: array
        items:
          type: string
        example:
          - ""
      type:
        description: "The type of repository."
        type: string
        example: "Library"
      urls:
        description: "A list of URLs associated with the repository."
        type: array
        items:
          $ref: "#/definitions/URL"

##############################################################################
# Model - RepositoryExtended
##############################################################################

  RepositoryExtended:
    type: object
    properties:
      notes:
        description: "The note records for any referenced notes."
        type: array
        items:
          $ref: "#/definitions/Note"
      tags:
        description: "The tag records for any referenced tags."
        type: array
        items:
          $ref: "#/definitions/Tag"
      backlinks:
        description: "The object records referring to the object"
        type: object
        items:
          $ref: "#/definitions/BacklinksExtended"

##############################################################################
# Model - RepositoryReference
##############################################################################

  RepositoryReference:
    type: object
    required:
      - ref
    properties:
      call_number:
        description: "Call number for the source at the repository."
        type: string
        example: "32Z-345"
      media_type:
        description: "The media source format at the repository."
        type: string
        example: "Microfilm"
      note_list:
        description: "A list of handles for research notes related to the source at the repository."
        type: array
        items:
          type: string
        example:
          - ""
      private:
        description: "Private object indicator."
        type: boolean
        example: false
      ref:
        description: "The handle of the repository referenced."
        type: string
        example: "b39fe38593f3f8c4f12"

##############################################################################
# Model - Media
##############################################################################

  Media:
    type: object
    required:
      - handle
    properties:
      _class:
        description: "Object class name; must be 'Media'. Compulsory for /objects/ endpoint."
        type: string
        enum: [Media]
      attribute_list:
        description: "A list of attributes about the media object."
        type: array
        items:
          $ref: "#/definitions/Attribute"
      change:
        description: "Time in epoch format the media object record was last modified."
        type: number
        example: 1328027158
      checksum:
        description: "A checksum for the media object for integrity validation."
        type: string
        example: "542c7ed6f97c6af16907339439abffdf"
      citation_list:
        description: "A list of handles for citations supporting the media object."
        type: array
        items:
          type: string
        example:
          - "c140dd5edc11679f39b"
      date:
        description: "The date associated with the media object."
        type: object
        items:
          $ref: "#/definitions/Date"
      desc:
        description: "A description of the contents of the media object."
        type: string
        example: "654px-Aksel_Andersson"
      backlinks:
        description: "A mapping with lists of objects referring to the object, grouped by object type"
        type: object
        items:
          $ref: "#/definitions/Backlinks"
      extended:
        description: "An optional extended data section with the attributes for the referenced handles elsewhere in the response."
        type: object
        readOnly: true
        items:
          $ref: "#/definitions/MediaExtended"
      gramps_id:
        description: "An alternate user managed identifier for the media object, usually but not guaranteed to be unique."
        type: string
        example: "O0008"
      handle:
        description: "The unique identifier for the media object."
        type: string
        maxLength: 50
        example: "B1AUFQV7H8R9NR4SZM"
      mime:
        description: "The format of the media object."
        type: string
        example: "image/jpeg"
      note_list:
        description: "A list of handles for research notes related to the media object."
        type: array
        items:
          type: string
        example:
          - ""
      path:
        description: "The path to locate and load the media object from storage."
        type: string
        example: "654px-Aksel_Andersson.jpg"
      private:
        description: "Private object indicator."
        type: boolean
        example: false
      profile:
        description: "An optional summary of media information."
        type: object
        readOnly: true
        items:
          $ref: "#/definitions/MediaProfile"
      tag_list:
        description: "A list of handles to tags associated with the media object."
        type: array
        items:
          type: string
        example:
          - ""

##############################################################################
# Model - MediaExtended
##############################################################################

  MediaExtended:
    type: object
    properties:
      citations:
        description: "The citation records for any referenced citations."
        type: array
        items:
          $ref: "#/definitions/Citation"
      notes:
        description: "The note records for any referenced notes."
        type: array
        items:
          $ref: "#/definitions/Note"
      tags:
        description: "The tag records for any referenced tags."
        type: array
        items:
          $ref: "#/definitions/Tag"
      backlinks:
        description: "The object records referring to the object"
        type: object
        items:
          $ref: "#/definitions/BacklinksExtended"

##############################################################################
# Model - MediaReference
##############################################################################

  MediaReference:
    type: object
    required:
      - ref
    properties:
      attribute_list:
        description: "A list of attributes related to the media reference."
        type: array
        items:
          $ref: "#/definitions/Attribute"
      citation_list:
        description: "A list of handles for citations supporting the media reference."
        type: array
        items:
          type: string
        example:
          - "c140d6cb9fe7fc1d3cc"
      note_list:
        description: "A list of handles for research notes about the media reference."
        type: array
        items:
          type: string
        example:
          - ""
      private:
        description: "Private object indicator."
        type: boolean
        example: false
      rect:
        description: "Rectangle."
        type: array
        items:
          type: number
        example: [10, 20, 30, 40]
      ref:
        description: "The handle of the media referenced."
        type: string
        example: "B1AUFQV7H8R9NR4SZM"

##############################################################################
# Model - MediaProfile
##############################################################################

  MediaProfile:
    type: object
    properties:
      date:
        description: "Date of media."
        type: string
        example: "1897"
      gramps_id:
        description: "An alternate user managed identifier for the media, usually but not guaranteed to be unique."
        type: string
        example: "O0010"
      references:
        description: "References from other objects"
        type: object
        properties:
          person:
            type: array
            items:
              $ref: "#/definitions/PersonProfile"
          family:
            type: array
            items:
              $ref: "#/definitions/FamilyProfile"
          event:
            type: array
            items:
              $ref: "#/definitions/EventProfile"
          media:
            type: array
            items:
              $ref: "#/definitions/MediaProfile"
          citation:
            type: array
            items:
              $ref: "#/definitions/CitationProfile"
          place:
            type: array
            items:
              $ref: "#/definitions/PlaceProfile"

##############################################################################
# Model - Note
##############################################################################

  Note:
    type: object
    required:
      - handle
    properties:
      _class:
        description: "Object class name; must be 'Note'. Compulsory for /objects/ endpoint."
        type: string
        enum: [Note]
      change:
        description: "Time in epoch format the note record was last modified."
        type: number
        example: 1234371685
      backlinks:
        description: "A mapping with lists of objects referring to the object, grouped by object type"
        type: object
        items:
          $ref: "#/definitions/Backlinks"
      extended:
        description: "An optional extended data section with the attributes for the referenced handles elsewhere in the response."
        type: object
        readOnly: true
        items:
          $ref: "#/definitions/NoteExtended"
      format:
        description: "Identifier for the note format."
        type: integer
        example: 1
      gramps_id:
        description: "An alternate user managed identifier for the note, usually but not guaranteed to be unique."
        type: string
        example: "N0010"
      handle:
        description: "The unique identifier for the note."
        type: string
        maxLength: 50
        example: "b39feb55e1173f4a699"
      private:
        description: "Private object indicator."
        type: boolean
        example: false
      tag_list:
        description: "A list of handles to tags associated with the note."
        type: array
        items:
          type: string
        example:
          - ""
      text:
        description: "The note text."
        type: object
        items:
          $ref: "#/definitions/StyledText"
      type:
        description: "The type of note."
        type: string
        example: "Source text"

##############################################################################
# Model - NoteExtended
##############################################################################

  NoteExtended:
    type: object
    properties:
      tags:
        description: "The tag records for any referenced tags."
        type: array
        items:
          $ref: "#/definitions/Tag"
      backlinks:
        description: "The object records referring to the object"
        type: object
        items:
          $ref: "#/definitions/BacklinksExtended"

##############################################################################
# Model - StyledText
##############################################################################

  StyledText:
    type: object
    properties:
      string:
        description: "The text itself."
        type: string
        example: "1855-06-25\n\n    line 1    fac secunda Junij Baptiza- \n    line 2    tus est Lewis Anderson\n    line 3    filius legitimus Guillielmus \n    line 4    Garner et Elisabetha  \n    line 5    Becks. Susceptores fuerent \n    line 6    petrus Arts et Catharina \n    line 7    van de Voorde"
      tags:
        description: "The text tags."
        type: array
        items:
          $ref: "#/definitions/StyledTextTag"

##############################################################################
# Model - StyledTextTag
##############################################################################

  StyledTextTag:
    type: object
    properties:
      name:
        description: "Name of the tag."
        type: string
        example: "Bold"
      value:
        description: "Value of the tag. Note type may be null, string, or integer."
        type: object
        example: "null"
      ranges:
        description: "Ranges."
        type: array
        items:
          type: integer
        example:
        - 0
        - 10

##############################################################################
# Model - Tag
##############################################################################

  Tag:
    type: object
    required:
      - handle
    properties:
      _class:
        description: "Object class name; must be 'Tag'. Compulsory for /objects/ endpoint."
        type: string
        enum: [Tag]
      change:
        description: "Time in epoch format the tag record was last modified."
        type: number
        example: 1288512442
      color:
        description: "Color of the tag."
        type: string
        example: "#efb60c280c28"
      handle:
        description: "The unique identifier for the tag."
        type: string
        maxLength: 50
        example: "bb80c2b235b0a1b3f49"
      name:
        description: "Tag name."
        type: string
        example: "ToDo"
      priority:
        description: "Priority of the tag."
        type: integer
        example: 0

##############################################################################
# Model - URL
##############################################################################

  URL:
    type: object
    properties:
      desc:
        description: "Description of the URL."
        type: string
        example: ""
      path:
        description: "URL"
        type: string
        example: "http://www.gramps-project.org/"
      private:
        description: "Private object indicator."
        type: boolean
        example: false
      type:
        description: "Type of URL."
        type: string
        example: "Web Home"

##############################################################################
# Model - FilterRuleDescription
##############################################################################

  FilterRuleDescription:
    type: object
    required:
       - labels
       - name
       - rule
    properties:
      category:
        description: "The filter rule category."
        type: string
        example: "General filters"
      description:
        description: "A description of the filter rule."
        type: string
        example: "Matches people with the particular tag"
      labels:
        description: "A list of field labels for filter rules that take parameters."
        type: array
        items:
          type: string
        example:
          - "Tag:"
      name:
        description: "A more concise rule description."
        type: string
        example: "People with the <tag>"
      rule:
        description: "The name of the filter rule."
        type: string
        example: "HasTag"

##############################################################################
# Model - FilterRule
##############################################################################

  FilterRule:
    type: object
    required:
      - name
    properties:
      name:
        description: "The name of the filter rule."
        type: string
        example: "HasTag"
      regex:
        description: "Indicator whether regular expressions used for text searches."
        type: boolean
        example: false
      values:
        description: "A list of values if the rule requires parameters."
        type: array
        items:
          type: object
        example:
          - "Tag:"

##############################################################################
# Model - CustomFilter
##############################################################################

  CustomFilter:
    type: object
    required:
      - function
      - invert
      - name
      - rules
    properties:
      comment:
        description: "A comment about purpose of the filter."
        type: string
        example: "All private males."
      function:
        description: "Logical operation to use in evaluating multiple rules. Must be 'and', 'or' or 'one'"
        type: string
        example: "and"
      invert:
        description: "Indicator whether result set should be inverted."
        type: boolean
        example: false
      name:
        description: "The name of the custom filter."
        type: string
        example: "AllPrivateMales"
      rules:
        description: "The list of filter rules to apply as part of the filter."
        type: array
        items:
          $ref: "#/definitions/FilterRule"

##############################################################################
# Model - NamespaceFilters
##############################################################################

  NamespaceFilters:
    type: object
    properties:
      filters:
        type: array
        items:
          $ref: "#/definitions/CustomFilter"
      rules:
        type: array
        items:
          $ref: "#/definitions/FilterRuleDescription"

##############################################################################
# Model - Translations
##############################################################################

  Language:
    type: object
    properties:
      current:
        description: "The language name in the current locale."
        type: string
        example: "Bulgarisch"
      default:
        description: "The language name in the default locale."
        type: string
        example: "Bulgarian"
      language:
        description: "The language code."
        type: string
        example: "bg"
      native:
        description: "The language name in the native locale of the language."
        type: string
        example: "Български"

##############################################################################
# Model - Translation
##############################################################################

  Translation:
    type: object
    properties:
      original:
        description: "The original string."
        type: string
        example: "death"
      translation:
        description: "The translated string."
        type: string
        example: "décès"

##############################################################################
# Model - Relationship
##############################################################################

  Relationship:
    type: object
    properties:
      relationship_string:
        description: "Descriptive string describing the relationship."
        type: string
        example: "second great stepgrandaunt"
      distance_common_origin:
        description: "Number of generations to common ancestor, -1 if no common ancestor."
        type: integer
        example: 5
      distance_common_other:
        description: "Number of generations to other person in common, -1 if there is none."
        type: integer
        example: 1

  Relationships:
    type: array
    items:
      type: object
      properties:
        relationship_string:
          description: "Descriptive string describing the relationship."
          type: string
          example: "second great stepgrandaunt"
        common_ancestors:
          description: "List of handles of common ancestors."
          type: array
          items:
            type: string
          example:
          - 35WJQC1B7T7NPV8OLV
          - 46WJQCIOLQ0KOX2XCC

##############################################################################
# Model - Metadata
##############################################################################

  Metadata:
    type: object
    properties:
      database:
        description: "Information about the currently active database."
        type: object
        properties:
          id:
            description: "The database id."
            type: string
            example: "5f850009"
          module:
            description: "The database module version."
            type: string
            example: "2.6.0"
          name:
            description: "The database and also tree name."
            type: string
            example: "example_gramps"
          schema:
            description: "The data model schema version."
            type: string
            example: "18.0.0"
          type:
            description: "The database type."
            type: string
            example: "sqlite"
          version:
            description: "The database version."
            type: string
            example: "3.33.0"
      default_person:
        description: "The handle for the default person in the active database."
        type: string
        example: "GNUJQCL9MD64AM56OH"
      gramps:
        description: "Information about the currently active Gramps instance."
        type: object
        properties:
          version:
            description: "The version of the Gramps code."
            type: string
            example: "5.1.3"
      gramps_webapi:
        description: "Information about the currently active Gramps Web API instance."
        type: object
        properties:
          schema:
            description: "The version of the Gramps Web API schema."
            type: string
            example: "0.1.0"
          version:
            description: "The version of the Gramps Web API code."
            type: string
            example: "0.1-dev"
      gramps_ql:
        description: "Information about the installed Gramps QL library."
        type: object
        properties:
          version:
            description: "The version of the Gramps QL library."
            type: string
            example: "0.3.0"
      object_ql:
        description: "Information about the installed Object QL library."
        type: object
        properties:
          version:
            description: "The version of the Object QL library."
            type: string
            example: "0.1.1"
      locale:
        description: "The active locale."
        type: object
        properties:
          description:
            description: "The language description."
            type: string
            example: "English (USA)"
          incomplete_translation:
            description: "Indicates whether less than 70% of the language is currently translated."
            type: boolean
            example: false
          language:
            description: "The language code."
            type: string
            example: "en"
          lang:
            description: "The effective language locale."
            type: string
            example: "en_US"
      object_counts:
        $ref: "#/definitions/ObjectCounts"
      researcher:
        $ref: "#/definitions/Researcher"
      search:
        description: "Information about libraries related to searching."
        type: object
        properties:
          sifts:
            description: "Information about the Sifts library."
            type: object
            properties:
              version:
                description: "The Sifts version."
                type: string
                example: "0.7.0"
              count:
                description: "The total number of items in the search index."
                type: number
                example: 10570
      server:
        description: "Information about the server setup."
        type: object
        properties:
          multi_tree:
            description: "Indicates whether the server is enabled to host multiple family tree databases."
            type: boolean
            example: false
          task_queue:
            description: "Indicates whether the server is using a task queue for long running operations."
            type: boolean
            example: false
          ocr:
            description: "Indicates whether the server supports text recognition (OCR)."
            type: boolean
            example: false
          ocr_languages:
            description: "List of supported OCR languages (tesseract language codes)."
            type: array
            items:
              type: string
            example:
              - eng
              - deu
          semantic_search:
            description: "Indicates whether the server supports semantic search."
            type: boolean
            example: false
          chat:
            description: "Indicates whether the server supports AI chat."
            type: boolean
            example: false

      surnames:
        description: "A list of all surnames found in the database."
        type: array
        items:
          type: string
        example:
          - Abbott
          - Adams
          - Adkins

##############################################################################
# Model - ObjectCounts
##############################################################################

  ObjectCounts:
    description: "Total numbers for primary object types in the database."
    type: object
    properties:
      citations:
        description: "The number of citations in the database."
        type: number
        example: 2854
      events:
        description: "The number of events in the database."
        type: number
        example: 3432
      families:
        description: "The number of families in the database."
        type: number
        example: 762
      media:
        description: "The number of media items in the database."
        type: number
        example: 7
      notes:
        description: "The number of notes in the database."
        type: number
        example: 19
      people:
        description: "The number of people in the database."
        type: number
        example: 2157
      places:
        description: "The number of places in the database."
        type: number
        example: 1294
      repositories:
        description: "The number of repositories in the database."
        type: number
        example: 3
      sources:
        description: "The number of sources in the database."
        type: number
        example: 4
      tags:
        description: "The number of tags in the database."
        type: number
        example: 2

##############################################################################
# Model - Researcher
##############################################################################

  Researcher:
    description: "Information about the primary researcher of the data."
    type: object
    properties:
      addr:
        description: "Address."
        type: string
        example: ""
      city:
        description: "City."
        type: string
        example: ""
      country:
        description: "Country."
        type: string
        example: ""
      county:
        description: "County."
        type: string
        example: ""
      email:
        description: "Email address."
        type: string
        example: ""
      locality:
        description: "Locality."
        type: string
        example: ""
      name:
        description: "Name of the researcher."
        type: string
        example: ""
      phone:
        description: "Phone number."
        type: string
        example: ""
      postal:
        description: "Postal code."
        type: string
        example: ""
      state:
        description: "State."
        type: string
        example: ""
      street:
        description: "Street."
        type: string
        example: ""

##############################################################################
# Model - Bookmarks
##############################################################################

  Bookmarks:
    type: object
    additionalProperties:
      type: array
      items:
        type: string
    example:
      families:
        - 9OUJQCBOHW9UEK9CNV
      people:
        - AWFKQCJELLUWDY2PD3
        - 35WJQC1B7T7NPV8OLV
        - Q8HKQC3VMRM1M6M7ES

##############################################################################
# Model - Countries
##############################################################################

  Countries:
    type: array
    items:
      type: string
    example:
      - "Bulgaria"
      - "Canada"
      - "Czech Republic"

##############################################################################
# Model - Holidays
##############################################################################

  Holidays:
    type: array
    items:
      type: string
    example:
      - "Christmas"

##############################################################################
# Model - NameFormat
##############################################################################

  NameFormat:
    type: object
    properties:
      active:
        description: "Indicate if format is in use."
        type: boolean
        example: true
      format:
        description: "The format string."
        type: string
        example: "SURNAME, given (common)"
      name:
        description: "The name of the format."
        type: string
        example: "SURNAME, Given (Common)"
      number:
        description: "Surname to be grouped."
        type: integer
        example: -1

##############################################################################
# Model - NameGroupMapping
##############################################################################

  NameGroupMapping:
    type: object
    properties:
      surname:
        description: "Surname to be grouped."
        type: string
        example: Fernández
      group:
        description: "Surname to be grouped with."
        type: string
        example: Fernandez


##############################################################################
# Model - Types
##############################################################################

  Types:
    type: object
    properties:
      custom:
        type: object
        $ref: "#/definitions/CustomTypes"
      default:
        type: object
        $ref: "#/definitions/DefaultTypes"

##############################################################################
# Model - DefaultTypes
##############################################################################

  DefaultTypes:
    type: object
    additionalProperties:
      type: array
      items:
        type: string
    example:
      gender_types:
        - Male
        - Female
        - Unknown
      source_media_types:
        - Audio
        - Book
        - Card

##############################################################################
# Model - DefaultTypeMap
##############################################################################

  DefaultTypeMap:
    type: object
    additionalProperties:
      type: string
    example:
      0: Custom
      1: Audio
      2: Book
      3: Card

##############################################################################
# Model - CustomTypes
##############################################################################

  CustomTypes:
    type: object
    additionalProperties:
      type: array
      items:
        type: string
    example:
      source_attribute_types:
        - Creation date
        - Book Cover Type
        - Generated by
      source_media_types:
        - Microfilm

##############################################################################
# Model - Span
##############################################################################

  Span:
    type: object
    properties:
      span:
        type: string
        description: "A description of a period of elapsed time."
        example: "82 years, 7 months, 28 days"

##############################################################################
# Model - Backlinks
##############################################################################

  Backlinks:
    type: object
    properties:
      person:
        description: "A list of handles of people referring to the object."
        type: array
        items:
          type: string
          example:
            - "c140d5e5dbf300411bf"
      family:
        description: "A list of handles of families referring to the object."
        type: array
        items:
          type: string
          example:
            - "c140d5e5dbf300411bf"
      event:
        description: "A list of handles of events referring to the object."
        type: array
        items:
          type: string
          example:
            - "c140d5e5dbf300411bf"
      place:
        description: "A list of handles of places referring to the object."
        type: array
        items:
          type: string
          example:
            - "c140d5e5dbf300411bf"
      source:
        description: "A list of handles of sources referring to the object."
        type: array
        items:
          type: string
          example:
            - "c140d5e5dbf300411bf"
      citation:
        description: "A list of handles of citations referring to the object."
        type: array
        items:
          type: string
          example:
            - "c140d5e5dbf300411bf"
      media:
        description: "A list of handles of media items referring to the object."
        type: array
        items:
          type: string
          example:
            - "c140d5e5dbf300411bf"


##############################################################################
# Model - Backlinks extended
##############################################################################

  BacklinksExtended:
    type: object
    properties:
      person:
        description: "A list of handles of people referring to the object."
        type: array
        items:
          $ref: "#/definitions/Person"
      family:
        description: "A list of handles of families referring to the object."
        type: array
        items:
          $ref: "#/definitions/Family"
      event:
        description: "A list of handles of events referring to the object."
        type: array
        items:
          $ref: "#/definitions/Event"
      place:
        description: "A list of handles of places referring to the object."
        type: array
        items:
          $ref: "#/definitions/Place"
      source:
        description: "A list of handles of sources referring to the object."
        type: array
        items:
          $ref: "#/definitions/Source"
      citation:
        description: "A list of handles of citations referring to the object."
        type: array
        items:
          $ref: "#/definitions/Citation"
      media:
        description: "A list of handles of media items referring to the object."
        type: array
        items:
          $ref: "#/definitions/Media"

##############################################################################
# Model - PasswordChange
##############################################################################

  PasswordChange:
    type: object
    required:
      - old_password
      - new_password
    properties:
      old_password:
        description: "The old password."
        type: string
        example: "abc123"
      new_password:
        description: "The new password."
        type: string
        example: "321cba"

##############################################################################
# Model - Credentials
##############################################################################

  Credentials:
    type: object
    required:
      - username
      - password
    properties:
      username:
        description: "The username."
        type: string
        example: "admin"
      password:
        description: "The password."
        type: string
        example: "nimda"

##############################################################################
# Model - Exporter
##############################################################################

  Exporter:
    type: object
    properties:
      description:
        description: "A description of the exporter."
        type: string
        example: "Gramps XML export is a complete archived XML backup of a Gramps family tree without the media object files. Suitable for backup purposes."
      extension:
        description: "The common file extension used for the given export format."
        type: string
        example: "gramps"
      module:
        description: "The module name of the exporter plugin."
        type: string
        example: "exportxml"


##############################################################################
# Model - Importer
##############################################################################

  Importer:
    type: object
    properties:
      description:
        description: "A description of the importer."
        type: string
        example: "The Gramps XML format is a text version of a Family Tree. It is read-write compatible with the present Gramps database format."
      extension:
        description: "The common file extension used for the given export format."
        type: string
        example: "gramps"
      module:
        description: "The module name of the exporter plugin."
        type: string
        example: "importxml"


##############################################################################
# Model - Report
##############################################################################

  Report:
    type: object
    properties:
      authors:
        description: "Report authors."
        type: array
        items:
          type: string
        example:
          - "Donald N. Allingham"
      authors_email:
        description: "Email addresses for report authors."
        type: array
        items:
          type: string
        example:
          - "don@gramps-project.org"
      category:
        description: "The report category."
        type: integer
        example: 0
      description:
        description: "A description of the report."
        type: string
        example: "Produces a textual ancestral report"
      id:
        description: "The report identifier."
        type: string
        example: "ancestor_report"
      name:
        description: "The name of the report."
        type: string
        example: "Ahnentafel Report"
      options_dict:
        description: "Dictionary containing all of the report options with their defaults."
        type: object
        additionalProperties: true
        example:
          papero: 0
      options_help:
        description: "Dictionary containing help information for all of the report options."
        type: object
        additionalProperties:
          $ref: "#/definitions/ReportHelpOption"
        example:
          papero:
            - "=number"
            - "Paper orientation number."
            -
              - "0\t"
              - "1\t"
      report_modes:
        description: "List of report modes."
        type: array
        items:
          type: integer
        example:
          - 1
          - 2
          - 4
      version:
        description: "The version number of the report."
        type: string
        example: "1.0"


##############################################################################
# Model - ReportHelpOption
##############################################################################

  ReportHelpOption:
    type: array
    items: {}
    example:
      - "=number"
      - "Paper orientation number."
      -
        - "0\t"
        - "1\t"


##############################################################################
# Model - SearchResult
##############################################################################

  SearchResult:
    type: object
    properties:
      handle:
        type: string
        example: "e9027bf39c27be945fab9df8124"
      object:
        type: object
      object_type:
        type: string
        example: person
      score:
        type: number
        example: 5.522300827719273

##############################################################################
# Model - ChatResponse
##############################################################################

  ChatResponse:
    type: object
    properties:
      response:
        type: string
        example: "I don't know."

##############################################################################
# Model - Living
##############################################################################

  Living:
    type: object
    properties:
      living:
        type: boolean
        example: true

##############################################################################
# Model - LivingDates
##############################################################################

  LivingDates:
    type: object
    properties:
      birth:
        description: "Birth date or estimated birth date."
        type: string
        example: "1999-04-01"
      death:
         description: "Death date or estimated death date."
         type: string
         example: "2179-04-11"
      explain:
         description: "Explanation indicating how dates were arrived at."
         type: string
         example: "birth date"
      other:
        $ref: "#/definitions/Person"

##############################################################################
# Model - TimelineEventProfile
##############################################################################

  TimelineEventProfile:
    type: object
    properties:
      age:
        description: >
          The age of the person at the time of the event. If the timeline is anchored, that is
          for a specific person, then it is their age at the time of the event. If the timeline
          is not anchored then it is the age of the person associated with that event at the
          time of the event.
        type: string
        example: "2 years"
      citations:
        description: "Total citations supporting the event."
        type: integer
        example: 2
      confidence:
        description: "Highest confidence rating among the supporting citations."
        type: integer
        example: 3
      date:
        description: "Date of the event."
        type: string
        example: "1857-05-30"
      description:
        description: "The event description."
        type: string
        example: "Birth of Garner, Rebecca Catharine"
      gramps_id:
        description: "An alternate user managed identifier for the event, usually but not guaranteed to be unique."
        type: string
        example: "E0200"
      handle:
        description: "The unique identifier for the event."
        type: string
        example: "a5af0eb8062495c6e0e"
      label:
        description: "A generated label for the event type that accounts for the relationship between the people."
        type: string
        example: "Birth of Stepsister"
      media:
        description: "A list of media item handles for the event."
        type: array
        items:
          type: string
        example:
          - ""
      person:
        $ref: "#/definitions/TimelinePersonProfile"
      place:
        $ref: "#/definitions/PlaceProfile"
      type:
        description: "Type of the event."
        type: string
        example: "Birth"


##############################################################################
# Model - DnaMatch
##############################################################################

  DnaMatch:
    type: object
    properties:
      handle:
        description: The handle of the matching person.
        type: string
        example: 9BXKQC1PVLPYFMD6IX
      relation:
        description: The relationship to the matching person
        type: string
        example: "first cousin"
      ancestor_handles:
        description: The handles of the latest common ancestors
        type: array
        items:
          type: string
          example: ORFKQC4KLWEGTGR19L
      ancestor_profiles:
        description: The profiles of the latest common ancestors
        type: array
        items:
          type: array
          items:
            $ref: "#/definitions/PersonProfile"
      segments:
        description: Details about each maching chromosome segment.
        type: array
        items:
          $ref: "#/definitions/DnaSegment"
      person_ref_idx:
        description: The index of the associated person in the original person's person reference list
        type: integer
        example: 0
      note_handles:
        description: The handles of notes associated with the segments of the match
        type: array
        items:
          type: string
          example: 9BXKQC1PVLPYFMD6IX
      raw_data:
        description: The raw note strings
        type: array
        items:
          type: string
          example: "1,1,1,1"


##############################################################################
# Model - DnaSegment
##############################################################################

  DnaSegment:
    type: object
    properties:
      chromosome:
        description: The handle of the matching person.
        type: string
        example: "11"
      start:
        description: The starting number for the segment location.
        type: integer
        example: 56950055
      stop:
        description: The ending number for the segment location.
        type: integer
        example: 64247327
      side:
        description: Whether the match is one the maternal (M), paternal (P), or unkown (U) side.
        type: string
        example: P
      cM:
        description: The Genetic Distance (otherwise known as the number of centiMorgans) in the segment.
        type: number
        example: 10.9
      SNPs:
        description: Number of matching SNPs (Single Nucleotide Polymorphisms) in the segment.
        type: integer
        example: 1404
      comment:
        description: A comment about the segment
        type: string

##############################################################################
# Model - TimelinePersonProfile
##############################################################################

  TimelinePersonProfile:
    type: object
    properties:
      age:
        description: "The age of the person at the time of the event."
        type: string
        example: "2 years"
      birth:
        description: "The birth event profile, or best fallback such as baptism, of the person."
        type: object
        items:
          $ref: "#/definitions/EventProfile"
      death:
        description: "The death event profile, or best fallback such as burial, of the person."
        type: object
        items:
          $ref: "#/definitions/EventProfile"
      gramps_id:
        description: "An alternate user managed identifier for the person, usually but not guaranteed to be unique."
        type: string
        example: "I1117"
      handle:
        description: "The unique identifier for a person."
        type: string
        example: "ORFKQC4KLWEGTGR19L"
      name_display:
        description: "Preferred name of the person in a predefined display format"
        type: string
        example: "Warner, Mary Grace Elizabeth (Mary)"
      name_given:
        description: "Preferred given name of the person."
        type: string
        example: "Rebecca Catharine"
      name_surname:
        description: "Preferred surname of the person."
        type: string
        example: "Garner"
      name_suffix:
        description: "Name suffix of the person."
        type: string
        example: "Sr"
      relationship:
        description: "The relationship the person has to the person for whom the timeline is for."
        type: string
        example: "stepsister"
      sex:
        description: "Simple identifier for gender/sex of the person."
        type: string
        example: "M"

##############################################################################
# Model - RecordFactEntry
##############################################################################

  RecordFact:
    type: object
    properties:
      description:
        description: "A description of the fact."
        type: string
        example: "Youngest living person"
      key:
        description: "A unique identifier for the fact."
        type: string
        example: "person_youngestliving"
      objects:
        description: "The list of objects the fact is about."
        type: array
        items:
          $ref: "#/definitions/RecordFactObject"

##############################################################################
# Model - RecordFactData
##############################################################################

  RecordFactObject:
    type: object
    properties:
      gramps_id:
        description: "The alternate user managed identifier for an object, usually but not guaranteed to be unique."
        type: string
        example: "I2044"
      handle:
        description: "The unique identifier for an object."
        type: string
        example: "9BXKQC1PVLPYFMD6IX"
      name:
        description: "A description of the object."
        type: string
        example: "Garner, Andrew Joseph"
      object:
        description: "The type of object."
        type: string
        example: "Person"
      value:
        description: "The object value supporting the fact."
        type: string
        example: "21 years, 8 months, 11 days"


##############################################################################
# Model - TaskReference
##############################################################################

  TaskReference:
    type: object
    properties:
      href:
        description: "The URL of the task detail endpoint."
        type: string
        example: "https://grampsweb.example.com/api/tasks/b9ed86ea-1c6b-400a-bb70-af9cb11bdf13"
      id:
        description: "The unique identifier for a task."
        type: string
        example: "b9ed86ea-1c6b-400a-bb70-af9cb11bdf13"

##############################################################################
# Model - Tree
##############################################################################

  Tree:
    type: object
    properties:
      name:
        description: "The name of the tree."
        type: string
        example: "Example Family"
      id:
        description: "The ID of the tree."
        type: string
        example: "b9ed86ea-1c6b-400a-bb70-af9cb11bdf13"
      quota_media:
        description: "The maxium size of media objects."
        type: integer
        example: 1000000
      quota_people:
        description: "The maxium number of people."
        type: integer
        example: 250
      usage_media:
        description: "The current size of media objects."
        type: integer
        example: 2048
      usage_people:
        description: "The current number of people."
        type: integer
        example: 96
      enabled:
        description: "Whether the tree is enabled."
        type: boolean
        example: true
      min_role_ai:
        description: "The minimum user role required to use the chat endpoint."
        type: integer
        example: 5<|MERGE_RESOLUTION|>--- conflicted
+++ resolved
@@ -1,11 +1,7 @@
 swagger: "2.0"
 info:
   title: "Gramps Web API"
-<<<<<<< HEAD
-  version: "3.3.0"
-=======
   version: "3.2.1"
->>>>>>> 6739fa35
   description: >
     The Gramps Web API is a REST API that provides access to family tree databases generated and maintained with Gramps, a popular Open Source genealogical research software package.
 
